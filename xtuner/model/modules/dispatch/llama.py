# Copyright (c) OpenMMLab. All rights reserved.
import warnings
from typing import Optional, Tuple

import torch
import torch.distributed as dist
from mmengine import MessageHub
<<<<<<< HEAD
from transformers.models.llama.modeling_llama import apply_rotary_pos_emb
from transformers.utils import logging
=======
from transformers.models.llama.modeling_llama import (apply_rotary_pos_emb,
                                                      repeat_kv)
from transformers.utils import is_flash_attn_greater_or_equal_2_10
>>>>>>> 7de581c3

from xtuner.parallel.sequence import sequence_parallel_wrapper
from .triton_kernels import apply_rotary_emb
from .utils import upad_qkv

SUPPORT_FLASH2 = False

try:
    from flash_attn import flash_attn_func, flash_attn_varlen_func
    from flash_attn.bert_padding import pad_input
    SUPPORT_FLASH2 = True
except ImportError:
    pass

try:
    from transformers.cache_utils import Cache
except ImportError:

    class Cache:
        pass


<<<<<<< HEAD
logger = logging.get_logger(__name__)


def rotate_half(x):
    """Rotates half the hidden dims of the input."""
    x1 = x[..., :x.shape[-1] // 2]
    x2 = x[..., x.shape[-1] // 2:]
    return torch.cat((-x2, x1), dim=-1)


def repeat_kv(hidden_states: torch.Tensor, n_rep: int) -> torch.Tensor:
    """This is the equivalent of torch.repeat_interleave(x, dim=1,
    repeats=n_rep).

    The hidden states go from (batch, num_key_value_heads, seqlen, head_dim) to
    (batch, num_attention_heads, seqlen, head_dim)
    """
    batch, num_key_value_heads, slen, head_dim = hidden_states.shape
=======
def repeat_kv_bshd(hidden_states: torch.Tensor, n_rep: int) -> torch.Tensor:
    """The hidden states go from (batch, seqlen, num_key_value_heads, head_dim)
    to (batch, seqlen, num_attention_heads, head_dim)"""
    batch, slen, num_key_value_heads, head_dim = hidden_states.shape
>>>>>>> 7de581c3
    if n_rep == 1:
        return hidden_states
    hidden_states = hidden_states[:, :, :,
                                  None, :].expand(batch, slen,
                                                  num_key_value_heads, n_rep,
                                                  head_dim)
    return hidden_states.reshape(batch, slen, num_key_value_heads * n_rep,
                                 head_dim)


<<<<<<< HEAD
def repeat_kv_bshd(hidden_states: torch.Tensor, n_rep: int) -> torch.Tensor:
    """The hidden states go from (batch, seqlen, num_key_value_heads, head_dim)
    to (batch, seqlen, num_attention_heads, head_dim)"""
    batch, slen, num_key_value_heads, head_dim = hidden_states.shape
    if n_rep == 1:
        return hidden_states
    hidden_states = hidden_states[:, :, :,
                                  None, :].expand(batch, slen,
                                                  num_key_value_heads, n_rep,
                                                  head_dim)
    return hidden_states.reshape(batch, slen, num_key_value_heads * n_rep,
                                 head_dim)


=======
>>>>>>> 7de581c3
@sequence_parallel_wrapper
def flash_attn_wo_mask(query_states,
                       key_states,
                       value_states,
                       causal,
                       dropout_rate=0.0):
    attn_output = flash_attn_func(
        query_states, key_states, value_states, dropout_rate, causal=causal)
    return attn_output


@sequence_parallel_wrapper
def flash_attn_w_mask(
        query_states,  # bs, q_len, nhead, h_dim
        key_states,
        value_states,
        attention_mask,
        causal,
        dropout_rate=0.0):
    batch_size, q_len = query_states.shape[:2]
    query_states, key_states, value_states, indices_q, \
        cu_seq_lens, max_seq_lens = upad_qkv(
            query_states, key_states, value_states, attention_mask, q_len)

    cu_seqlens_q, cu_seqlens_k = cu_seq_lens
    max_seqlen_in_batch_q, max_seqlen_in_batch_k = max_seq_lens
    attn_output_unpad = flash_attn_varlen_func(
        query_states,
        key_states,
        value_states,
        cu_seqlens_q=cu_seqlens_q,
        cu_seqlens_k=cu_seqlens_k,
        max_seqlen_q=max_seqlen_in_batch_q,
        max_seqlen_k=max_seqlen_in_batch_k,
        dropout_p=dropout_rate,
        causal=causal,
    )
    attn_output = pad_input(attn_output_unpad, indices_q, batch_size, q_len)
    return attn_output


<<<<<<< HEAD
def flash_attn1_pytorch(query_states, key_states, value_states, *args,
                        **kwargs):
    # hacky: pytorch flash attn need (bs, n_head, seq_len, h_dim)
    query_states = query_states.transpose(1, 2)
    key_states = key_states.transpose(1, 2)
    value_states = value_states.transpose(1, 2)
    attn_output = F.scaled_dot_product_attention(query_states, key_states,
                                                 value_states, *args, **kwargs)
    attn_output = attn_output.transpose(1, 2)
    return attn_output


@sequence_parallel_wrapper
def varlen_flash_attn(query_states, key_states, value_states, cumulative_len,
                      max_seqlen):
    q_unpad, k_unpad, v_unpad = query_states.flatten(0, 1), key_states.flatten(
        0, 1), value_states.flatten(0, 1)
    cumulative_len = torch.cat(cumulative_len, dim=0)
=======
@sequence_parallel_wrapper
def varlen_flash_attn(query_states,
                      key_states,
                      value_states,
                      cumulative_len,
                      max_seqlen,
                      dropout_rate=0.):
    q_unpad, k_unpad, v_unpad = query_states.flatten(0, 1), key_states.flatten(
        0, 1), value_states.flatten(0, 1)
>>>>>>> 7de581c3
    attn_output = flash_attn_varlen_func(
        q_unpad,
        k_unpad,
        v_unpad,
        cumulative_len,
        cumulative_len,
        max_seqlen,
        max_seqlen,
<<<<<<< HEAD
        0,
=======
        dropout_p=dropout_rate,
>>>>>>> 7de581c3
        return_attn_probs=False,
        causal=True,
    )
    attn_output = attn_output.unsqueeze(0)
    return attn_output


<<<<<<< HEAD
def llama_attn_forward_legacy(
=======
def llama_attn_forward(
>>>>>>> 7de581c3
    self,
    hidden_states: torch.Tensor,
    attention_mask: Optional[torch.LongTensor] = None,
    position_ids: Optional[torch.LongTensor] = None,
    past_key_value: Optional[Cache] = None,
    output_attentions: bool = False,
    use_cache: bool = False,
    cache_position: Optional[torch.LongTensor] = None,
    **kwargs,
):
    # Modified from https://github.com/huggingface/transformers/blob/66ce9593fdb8e340df546ddd0774eb444f17a12c/src/transformers/models/llama/modeling_llama.py#L422  # noqa:E501
    output_attentions = False

    bsz, q_len, _ = hidden_states.size()

    query_states = self.q_proj(hidden_states)
    key_states = self.k_proj(hidden_states)
    value_states = self.v_proj(hidden_states)

    # Flash attention requires the input to have the shape
    # batch_size x seq_length x head_dim x hidden_dim
    # therefore we just need to keep the original shape
    query_states = query_states.view(bsz, q_len, self.num_heads,
                                     self.head_dim).transpose(1, 2)
    key_states = key_states.view(bsz, q_len, self.num_key_value_heads,
                                 self.head_dim).transpose(1, 2)
    value_states = value_states.view(bsz, q_len, self.num_key_value_heads,
                                     self.head_dim).transpose(1, 2)

    cos, sin = self.rotary_emb(value_states, position_ids)
    query_states, key_states = apply_rotary_pos_emb(query_states, key_states,
                                                    cos, sin)

    past_key_value = getattr(self, 'past_key_value', past_key_value)

    if past_key_value is not None:
        # sin and cos are specific to RoPE models;
        # cache_position needed for the static cache
        cache_kwargs = {
            'sin': sin,
            'cos': cos,
            'cache_position': cache_position
        }
        key_states, value_states = past_key_value.update(
            key_states, value_states, self.layer_idx, cache_kwargs)

    key_states = repeat_kv(key_states, self.num_key_value_groups)
    value_states = repeat_kv(value_states, self.num_key_value_groups)

<<<<<<< HEAD
    # repeat kv for sequence parallel
    key_states = repeat_kv(key_states, self.num_key_value_groups)
    value_states = repeat_kv(value_states, self.num_key_value_groups)

    # flash attn 2 need (bs, seq_len, nhead, h_dim)
=======
    assert SUPPORT_FLASH2
>>>>>>> 7de581c3
    query_states = query_states.transpose(1, 2)
    key_states = key_states.transpose(1, 2)
    value_states = value_states.transpose(1, 2)

<<<<<<< HEAD
    if SUPPORT_FLASH2:
        causal = self.is_causal and q_len != 1

        if attention_mask is not None:
            attn_output = flash_attn_w_mask(
                query_states,
                key_states,
                value_states,
                attention_mask,
                causal,
                training=self.training)
        else:
            attn_output = flash_attn_wo_mask(
                query_states,
                key_states,
                value_states,
                causal,
                training=self.training)
    else:
        # use flash attention implemented by pytorch
        attn_output = flash_attn1_pytorch(
            query_states,
            key_states,
            value_states,
            attn_mask=attention_mask,
=======
    # In PEFT, usually we cast the layer norms in float32 for training
    # stability reasons therefore the input hidden states gets silently
    # casted in float32. Hence, we need cast them back in the correct dtype
    # just to be sure everything works as expected.
    # This might slowdown training & inference so it is recommended to not
    # cast the LayerNorms in fp32. (LlamaRMSNorm handles it correctly)

    input_dtype = query_states.dtype
    if input_dtype == torch.float32:
        if torch.is_autocast_enabled():
            target_dtype = torch.get_autocast_gpu_dtype()
        # Handle the case where the model is quantized
        elif hasattr(self.config, '_pre_quantization_dtype'):
            target_dtype = self.config._pre_quantization_dtype
        else:
            target_dtype = self.q_proj.weight.dtype

        query_states = query_states.to(target_dtype)
        key_states = key_states.to(target_dtype)
        value_states = value_states.to(target_dtype)

    dropout_rate = self.attention_dropout if self.training else 0.0

    if is_flash_attn_greater_or_equal_2_10():
        causal = self.is_causal
    else:
        # TODO: Remove the `q_len != 1` check once Flash Attention for RoCm
        # is bumped to 2.1. For details, please see the comment in
        # LlamaFlashAttention2 __init__.
        causal = self.is_causal and q_len != 1

    if attention_mask is not None:
        attn_output = flash_attn_w_mask(
            query_states,
            key_states,
            value_states,
            attention_mask,
            causal,
            dropout_rate,
            training=self.training)
    else:
        attn_output = flash_attn_wo_mask(
            query_states,
            key_states,
            value_states,
            causal,
            dropout_rate,
>>>>>>> 7de581c3
            training=self.training)

    attn_output = attn_output.reshape(bsz, q_len, self.hidden_size)
    attn_output = self.o_proj(attn_output)

    if not output_attentions:
        attn_weights = None

    return attn_output, attn_weights, past_key_value


def llama_attn_forward_legacy(
    self,
    hidden_states: torch.Tensor,
    attention_mask: Optional[torch.Tensor] = None,
    position_ids: Optional[torch.LongTensor] = None,
    past_key_value: Optional[Cache] = None,
    output_attentions: bool = False,
    use_cache: bool = False,
    **kwargs,
) -> Tuple[torch.Tensor, Optional[torch.Tensor],
           Optional[Tuple[torch.Tensor]]]:
    # LlamaFlashAttention2 attention does not support output_attentions
    if 'padding_mask' in kwargs:
        warnings.warn(
            'Passing `padding_mask` is deprecated and will be removed in v4.37'
            ' Please make sure use `attention_mask` instead.`')

        # overwrite attention_mask with padding_mask
        attention_mask = kwargs.pop('padding_mask')

<<<<<<< HEAD
    output_attentions = False

    bsz, q_len, _ = hidden_states.size()

=======
>>>>>>> 7de581c3
    query_states = self.q_proj(hidden_states)
    key_states = self.k_proj(hidden_states)
    value_states = self.v_proj(hidden_states)

    # Flash attention requires the input to have the shape
    # batch_size x seq_length x head_dim x hidden_dim
    # therefore we just need to keep the original shape
    query_states = query_states.view(bsz, q_len, self.num_heads,
                                     self.head_dim).transpose(1, 2)
    key_states = key_states.view(bsz, q_len, self.num_key_value_heads,
                                 self.head_dim).transpose(1, 2)
    value_states = value_states.view(bsz, q_len, self.num_key_value_heads,
                                     self.head_dim).transpose(1, 2)

    kv_seq_len = key_states.shape[-2]
    if past_key_value is not None:
        kv_seq_len += past_key_value.get_usable_length(kv_seq_len,
                                                       self.layer_idx)
<<<<<<< HEAD

    if self.training:
        assert position_ids is not None
=======
    assert position_ids is not None
    if self.training:
>>>>>>> 7de581c3
        cos, sin = self.rotary_emb(
            value_states, seq_len=position_ids.max() + 1)
    else:
        cos, sin = self.rotary_emb(value_states, seq_len=kv_seq_len)
    query_states, key_states = apply_rotary_pos_emb(query_states, key_states,
                                                    cos, sin, position_ids)

    if past_key_value is not None:
        cache_kwargs = {'sin': sin, 'cos': cos}  # Specific to RoPE models
        key_states, value_states = past_key_value.update(
            key_states, value_states, self.layer_idx, cache_kwargs)

<<<<<<< HEAD
    # TODO: These transpose are quite inefficient but Flash Attention
    # requires the layout [batch_size, sequence_length, num_heads, head_dim].
    # We would need to refactor the KV cache
    # to be able to avoid many of these transpose/reshape/view.
=======
    key_states = repeat_kv(key_states, self.num_key_value_groups)
    value_states = repeat_kv(value_states, self.num_key_value_groups)

    assert SUPPORT_FLASH2
>>>>>>> 7de581c3
    query_states = query_states.transpose(1, 2)
    key_states = key_states.transpose(1, 2)
    value_states = value_states.transpose(1, 2)

<<<<<<< HEAD
    dropout_rate = self.attention_dropout if self.training else 0.0

    # In PEFT, usually we cast the layer norms in float32 for training
    # stability reasons, therefore the input hidden states gets silently
=======
    # In PEFT, usually we cast the layer norms in float32 for training
    # stability reasons therefore the input hidden states gets silently
>>>>>>> 7de581c3
    # casted in float32. Hence, we need cast them back in the correct dtype
    # just to be sure everything works as expected.
    # This might slowdown training & inference so it is recommended to not
    # cast the LayerNorms in fp32. (LlamaRMSNorm handles it correctly)
<<<<<<< HEAD
    input_dtype = query_states.dtype
    if input_dtype == torch.float32:
        # Handle the case where the model is quantized
        if hasattr(self.config, '_pre_quantization_dtype'):
=======

    input_dtype = query_states.dtype
    if input_dtype == torch.float32:
        if torch.is_autocast_enabled():
            target_dtype = torch.get_autocast_gpu_dtype()
        # Handle the case where the model is quantized
        elif hasattr(self.config, '_pre_quantization_dtype'):
>>>>>>> 7de581c3
            target_dtype = self.config._pre_quantization_dtype
        else:
            target_dtype = self.q_proj.weight.dtype

<<<<<<< HEAD
        logger.warning_once(
            f'The input hidden states seems to be silently casted in float32, '
            f'this might be related to the fact you have upcasted embedding '
            f'or layer norm layers in float32. We will cast back the input in'
            f' {target_dtype}.')

=======
>>>>>>> 7de581c3
        query_states = query_states.to(target_dtype)
        key_states = key_states.to(target_dtype)
        value_states = value_states.to(target_dtype)

<<<<<<< HEAD
    # flash attn
    if not self._flash_attn_uses_top_left_mask:
        causal = self.is_causal
    else:
        # TODO: Remove the `q_len != 1` check once Flash Attention for RoCm
        # is bumped to 2.1. For details, please see the comment in
        # LlamaFlashAttention2 __init__.
        causal = self.is_causal and q_len != 1

    # repeat kv for sequence parallel
    key_states = repeat_kv_bshd(key_states, self.num_key_value_groups)
    value_states = repeat_kv_bshd(value_states, self.num_key_value_groups)

    if attention_mask is not None:
        attn_output = flash_attn_w_mask(
            query_states,
            key_states,
            value_states,
            attention_mask,
            causal,
            dropout_rate,
            training=self.training)
    else:
=======
    dropout_rate = self.attention_dropout if self.training else 0.0

    if is_flash_attn_greater_or_equal_2_10():
        causal = self.is_causal
    else:
        # TODO: Remove the `q_len != 1` check once Flash Attention for RoCm
        # is bumped to 2.1. For details, please see the comment in
        # LlamaFlashAttention2 __init__.
        causal = self.is_causal and q_len != 1

    if attention_mask is not None:
        attn_output = flash_attn_w_mask(
            query_states,
            key_states,
            value_states,
            attention_mask,
            causal,
            dropout_rate,
            training=self.training)
    else:
>>>>>>> 7de581c3
        attn_output = flash_attn_wo_mask(
            query_states,
            key_states,
            value_states,
            causal,
            dropout_rate,
            training=self.training)

    attn_output = attn_output.reshape(bsz, q_len, self.hidden_size)
    attn_output = self.o_proj(attn_output)
<<<<<<< HEAD

    if not output_attentions:
        attn_weights = None
=======
>>>>>>> 7de581c3

    return attn_output, attn_weights, past_key_value


def llama_varlen_attn_forward(
    self,
    hidden_states: torch.Tensor,
    attention_mask: Optional[torch.Tensor] = None,
    position_ids: Optional[torch.LongTensor] = None,
    past_key_value: Optional[Cache] = None,
    output_attentions: bool = False,
    use_cache: bool = False,
    cache_position: Optional[torch.LongTensor] = None,
    **kwargs,
) -> Tuple[torch.Tensor, Optional[torch.Tensor],
           Optional[Tuple[torch.Tensor]]]:
    is_training = self.training

    message_hub = MessageHub.get_instance('varlen_attn_args')
    rank = dist.get_rank()
    cumulative_len = message_hub.get_info(f'cumulative_len_rank_{rank}')
<<<<<<< HEAD
    # position_ids = message_hub.get_info(f'position_ids_rank_{rank}')
=======
>>>>>>> 7de581c3
    max_seqlen = message_hub.get_info(f'max_seqlen_rank_{rank}')
    assert is_training == (cumulative_len is not None)

    if 'padding_mask' in kwargs:
        warnings.warn('Passing `padding_mask` is deprecated and will be '
                      'removed in v4.37. Please make sure use '
                      '`attention_mask` instead.`')
    bsz, q_len, _ = hidden_states.size()

    query_states = self.q_proj(hidden_states)
    key_states = self.k_proj(hidden_states)
    value_states = self.v_proj(hidden_states)

    query_states = query_states.view(bsz, q_len, self.num_heads,
                                     self.head_dim).transpose(1, 2)
    key_states = key_states.view(bsz, q_len, self.num_key_value_heads,
                                 self.head_dim).transpose(1, 2)
    value_states = value_states.view(bsz, q_len, self.num_key_value_heads,
                                     self.head_dim).transpose(1, 2)

    cos, sin = self.rotary_emb(value_states, position_ids)
    query_states, key_states = apply_rotary_pos_emb(query_states, key_states,
                                                    cos, sin)

<<<<<<< HEAD
    if is_training:
        cos, sin = self.rotary_emb(value_states, max_seqlen)
        query_states = apply_rotary_emb(query_states,
                                        cos[position_ids].squeeze(0),
                                        sin[position_ids].squeeze(0))
        key_states = apply_rotary_emb(key_states, cos[position_ids].squeeze(0),
                                      sin[position_ids].squeeze(0))
    else:
        query_states = query_states.transpose(1, 2)
        key_states = key_states.transpose(1, 2)
        value_states = value_states.transpose(1, 2)
        cos, sin = self.rotary_emb(value_states, kv_seq_len)
        query_states, key_states = apply_rotary_pos_emb(
            query_states, key_states, cos, sin, position_ids)
=======
    past_key_value = getattr(self, 'past_key_value', past_key_value)
>>>>>>> 7de581c3

    if past_key_value is not None:
        # sin and cos are specific to RoPE models;
        # cache_position needed for the static cache
        cache_kwargs = {
            'sin': sin,
            'cos': cos,
            'cache_position': cache_position
        }
        key_states, value_states = past_key_value.update(
            key_states, value_states, self.layer_idx, cache_kwargs)

    query_states = query_states.transpose(1, 2)
    key_states = key_states.transpose(1, 2)
    value_states = value_states.transpose(1, 2)

    dropout_rate = self.attention_dropout if self.training else 0.0

    # In PEFT, usually we cast the layer norms in float32 for training
    # stability reasons therefore the input hidden states gets silently casted
    # in float32. Hence, we need cast them back in the correct dtype
    # just to be sure everything works as expected.
    # This might slowdown training & inference so it is recommended to not
    # cast the LayerNorms in fp32. (LlamaRMSNorm handles it correctly)

    input_dtype = query_states.dtype
    if input_dtype == torch.float32:
        if torch.is_autocast_enabled():
            target_dtype = torch.get_autocast_gpu_dtype()
        # Handle the case where the model is quantized
        elif hasattr(self.config, '_pre_quantization_dtype'):
            target_dtype = self.config._pre_quantization_dtype
        else:
            target_dtype = self.q_proj.weight.dtype

        query_states = query_states.to(target_dtype)
        key_states = key_states.to(target_dtype)
        value_states = value_states.to(target_dtype)

    # repeat kv for sequence parallel
    key_states = repeat_kv_bshd(key_states, self.num_key_value_groups)
    value_states = repeat_kv_bshd(value_states, self.num_key_value_groups)

    assert SUPPORT_FLASH2
    if is_training:
<<<<<<< HEAD
        attn_output = varlen_flash_attn(query_states, key_states, value_states,
                                        cumulative_len, max_seqlen)
=======
        attn_output = varlen_flash_attn(
            query_states,
            key_states,
            value_states,
            cumulative_len,
            max_seqlen,
            dropout_rate=dropout_rate)
>>>>>>> 7de581c3
    else:
        attn_output = flash_attn_wo_mask(
            query_states,
            key_states,
            value_states,
            causal=True,
            training=False)

    attn_output = attn_output.reshape(bsz, q_len, self.hidden_size)
    attn_output = self.o_proj(attn_output)

    return attn_output, None, past_key_value


def llama_varlen_attn_forward_legacy(
    self,
    hidden_states: torch.Tensor,
    attention_mask: Optional[torch.Tensor] = None,
    position_ids: Optional[torch.LongTensor] = None,
    past_key_value: Optional[Cache] = None,
    output_attentions: bool = False,
    use_cache: bool = False,
    **kwargs,
) -> Tuple[torch.Tensor, Optional[torch.Tensor],
           Optional[Tuple[torch.Tensor]]]:
    is_training = self.training

    message_hub = MessageHub.get_instance('varlen_attn_args')
    rank = dist.get_rank()
    cumulative_len = message_hub.get_info(f'cumulative_len_rank_{rank}')
<<<<<<< HEAD
    # position_ids = message_hub.get_info(f'position_ids_rank_{rank}')
=======
>>>>>>> 7de581c3
    max_seqlen = message_hub.get_info(f'max_seqlen_rank_{rank}')
    assert is_training == (cumulative_len is not None)

    if 'padding_mask' in kwargs:
        warnings.warn('Passing `padding_mask` is deprecated and will be '
                      'removed in v4.37. Please make sure use '
                      '`attention_mask` instead.`')
    bsz, q_len, _ = hidden_states.size()

    query_states = self.q_proj(hidden_states)
    key_states = self.k_proj(hidden_states)
    value_states = self.v_proj(hidden_states)

    query_states = query_states.view(bsz, q_len, self.num_heads, self.head_dim)
    key_states = key_states.view(bsz, q_len, self.num_key_value_heads,
                                 self.head_dim)
    value_states = value_states.view(bsz, q_len, self.num_key_value_heads,
                                     self.head_dim)

    kv_seq_len = key_states.shape[-3]
    if past_key_value is not None:
        if self.layer_idx is None:
            raise ValueError(
                'The cache structure has changed since version v4.36. '
                f'If you are using {self.__class__.__name__} '
                'for auto-regressive decoding with k/v caching, '
                'please make sure to initialize the attention class '
                'with a layer index.')
        kv_seq_len += past_key_value.get_usable_length(kv_seq_len,
                                                       self.layer_idx)

    if is_training:
        cos, sin = self.rotary_emb(value_states, max_seqlen)
<<<<<<< HEAD
        query_states = apply_rotary_emb(query_states,
                                        cos[position_ids].squeeze(0),
                                        sin[position_ids].squeeze(0))
        key_states = apply_rotary_emb(key_states, cos[position_ids].squeeze(0),
                                      sin[position_ids].squeeze(0))
=======
        # position_ids (1, seq_len)
        # cos, sin  (1, seq_len, dim) -> (seq_len, dim)
        cos = cos[position_ids].squeeze(0)
        sin = sin[position_ids].squeeze(0)
        query_states = apply_rotary_emb(query_states, cos, sin)
        key_states = apply_rotary_emb(key_states, cos, sin)
>>>>>>> 7de581c3
    else:
        query_states = query_states.transpose(1, 2)
        key_states = key_states.transpose(1, 2)
        value_states = value_states.transpose(1, 2)
        cos, sin = self.rotary_emb(value_states, kv_seq_len)
        query_states, key_states = apply_rotary_pos_emb(
            query_states, key_states, cos, sin, position_ids)

        if past_key_value is not None:
            cache_kwargs = {'sin': sin, 'cos': cos}  # Specific to RoPE models
            key_states, value_states = past_key_value.update(
                key_states, value_states, self.layer_idx, cache_kwargs)

        query_states = query_states.transpose(1, 2)
        key_states = key_states.transpose(1, 2)
        value_states = value_states.transpose(1, 2)

    # repeat kv for sequence parallel
    key_states = repeat_kv_bshd(key_states, self.num_key_value_groups)
    value_states = repeat_kv_bshd(value_states, self.num_key_value_groups)

<<<<<<< HEAD
    assert SUPPORT_FLASH2
    if is_training:
        attn_output = varlen_flash_attn(query_states, key_states, value_states,
                                        cumulative_len, max_seqlen)
=======
    dropout_rate = self.attention_dropout if self.training else 0.0

    # In PEFT, usually we cast the layer norms in float32 for training
    # stability reasons therefore the input hidden states gets silently casted
    # in float32. Hence, we need cast them back in the correct dtype
    # just to be sure everything works as expected.
    # This might slowdown training & inference so it is recommended to not
    # cast the LayerNorms in fp32. (LlamaRMSNorm handles it correctly)

    input_dtype = query_states.dtype
    if input_dtype == torch.float32:
        if torch.is_autocast_enabled():
            target_dtype = torch.get_autocast_gpu_dtype()
        # Handle the case where the model is quantized
        elif hasattr(self.config, '_pre_quantization_dtype'):
            target_dtype = self.config._pre_quantization_dtype
        else:
            target_dtype = self.q_proj.weight.dtype

        query_states = query_states.to(target_dtype)
        key_states = key_states.to(target_dtype)
        value_states = value_states.to(target_dtype)

    assert SUPPORT_FLASH2
    if is_training:
        attn_output = varlen_flash_attn(
            query_states,
            key_states,
            value_states,
            cumulative_len,
            max_seqlen,
            dropout_rate=dropout_rate)
>>>>>>> 7de581c3
    else:
        attn_output = flash_attn_wo_mask(
            query_states,
            key_states,
            value_states,
            causal=True,
<<<<<<< HEAD
=======
            dropout_rate=dropout_rate,
>>>>>>> 7de581c3
            training=False)

    attn_output = attn_output.reshape(bsz, q_len, self.hidden_size)

    attn_output = self.o_proj(attn_output)

    # Due to the implementation of the PyTorch version of flash attention,
    # even when the output_attentions flag is set to True, it is not possible
    # to return the attn_weights.
    return attn_output, None, past_key_value<|MERGE_RESOLUTION|>--- conflicted
+++ resolved
@@ -5,14 +5,9 @@
 import torch
 import torch.distributed as dist
 from mmengine import MessageHub
-<<<<<<< HEAD
-from transformers.models.llama.modeling_llama import apply_rotary_pos_emb
-from transformers.utils import logging
-=======
 from transformers.models.llama.modeling_llama import (apply_rotary_pos_emb,
                                                       repeat_kv)
 from transformers.utils import is_flash_attn_greater_or_equal_2_10
->>>>>>> 7de581c3
 
 from xtuner.parallel.sequence import sequence_parallel_wrapper
 from .triton_kernels import apply_rotary_emb
@@ -35,42 +30,6 @@
         pass
 
 
-<<<<<<< HEAD
-logger = logging.get_logger(__name__)
-
-
-def rotate_half(x):
-    """Rotates half the hidden dims of the input."""
-    x1 = x[..., :x.shape[-1] // 2]
-    x2 = x[..., x.shape[-1] // 2:]
-    return torch.cat((-x2, x1), dim=-1)
-
-
-def repeat_kv(hidden_states: torch.Tensor, n_rep: int) -> torch.Tensor:
-    """This is the equivalent of torch.repeat_interleave(x, dim=1,
-    repeats=n_rep).
-
-    The hidden states go from (batch, num_key_value_heads, seqlen, head_dim) to
-    (batch, num_attention_heads, seqlen, head_dim)
-    """
-    batch, num_key_value_heads, slen, head_dim = hidden_states.shape
-=======
-def repeat_kv_bshd(hidden_states: torch.Tensor, n_rep: int) -> torch.Tensor:
-    """The hidden states go from (batch, seqlen, num_key_value_heads, head_dim)
-    to (batch, seqlen, num_attention_heads, head_dim)"""
-    batch, slen, num_key_value_heads, head_dim = hidden_states.shape
->>>>>>> 7de581c3
-    if n_rep == 1:
-        return hidden_states
-    hidden_states = hidden_states[:, :, :,
-                                  None, :].expand(batch, slen,
-                                                  num_key_value_heads, n_rep,
-                                                  head_dim)
-    return hidden_states.reshape(batch, slen, num_key_value_heads * n_rep,
-                                 head_dim)
-
-
-<<<<<<< HEAD
 def repeat_kv_bshd(hidden_states: torch.Tensor, n_rep: int) -> torch.Tensor:
     """The hidden states go from (batch, seqlen, num_key_value_heads, head_dim)
     to (batch, seqlen, num_attention_heads, head_dim)"""
@@ -85,8 +44,6 @@
                                  head_dim)
 
 
-=======
->>>>>>> 7de581c3
 @sequence_parallel_wrapper
 def flash_attn_wo_mask(query_states,
                        key_states,
@@ -128,26 +85,6 @@
     return attn_output
 
 
-<<<<<<< HEAD
-def flash_attn1_pytorch(query_states, key_states, value_states, *args,
-                        **kwargs):
-    # hacky: pytorch flash attn need (bs, n_head, seq_len, h_dim)
-    query_states = query_states.transpose(1, 2)
-    key_states = key_states.transpose(1, 2)
-    value_states = value_states.transpose(1, 2)
-    attn_output = F.scaled_dot_product_attention(query_states, key_states,
-                                                 value_states, *args, **kwargs)
-    attn_output = attn_output.transpose(1, 2)
-    return attn_output
-
-
-@sequence_parallel_wrapper
-def varlen_flash_attn(query_states, key_states, value_states, cumulative_len,
-                      max_seqlen):
-    q_unpad, k_unpad, v_unpad = query_states.flatten(0, 1), key_states.flatten(
-        0, 1), value_states.flatten(0, 1)
-    cumulative_len = torch.cat(cumulative_len, dim=0)
-=======
 @sequence_parallel_wrapper
 def varlen_flash_attn(query_states,
                       key_states,
@@ -157,7 +94,6 @@
                       dropout_rate=0.):
     q_unpad, k_unpad, v_unpad = query_states.flatten(0, 1), key_states.flatten(
         0, 1), value_states.flatten(0, 1)
->>>>>>> 7de581c3
     attn_output = flash_attn_varlen_func(
         q_unpad,
         k_unpad,
@@ -166,11 +102,7 @@
         cumulative_len,
         max_seqlen,
         max_seqlen,
-<<<<<<< HEAD
-        0,
-=======
         dropout_p=dropout_rate,
->>>>>>> 7de581c3
         return_attn_probs=False,
         causal=True,
     )
@@ -178,11 +110,7 @@
     return attn_output
 
 
-<<<<<<< HEAD
-def llama_attn_forward_legacy(
-=======
 def llama_attn_forward(
->>>>>>> 7de581c3
     self,
     hidden_states: torch.Tensor,
     attention_mask: Optional[torch.LongTensor] = None,
@@ -232,46 +160,11 @@
     key_states = repeat_kv(key_states, self.num_key_value_groups)
     value_states = repeat_kv(value_states, self.num_key_value_groups)
 
-<<<<<<< HEAD
-    # repeat kv for sequence parallel
-    key_states = repeat_kv(key_states, self.num_key_value_groups)
-    value_states = repeat_kv(value_states, self.num_key_value_groups)
-
-    # flash attn 2 need (bs, seq_len, nhead, h_dim)
-=======
     assert SUPPORT_FLASH2
->>>>>>> 7de581c3
     query_states = query_states.transpose(1, 2)
     key_states = key_states.transpose(1, 2)
     value_states = value_states.transpose(1, 2)
 
-<<<<<<< HEAD
-    if SUPPORT_FLASH2:
-        causal = self.is_causal and q_len != 1
-
-        if attention_mask is not None:
-            attn_output = flash_attn_w_mask(
-                query_states,
-                key_states,
-                value_states,
-                attention_mask,
-                causal,
-                training=self.training)
-        else:
-            attn_output = flash_attn_wo_mask(
-                query_states,
-                key_states,
-                value_states,
-                causal,
-                training=self.training)
-    else:
-        # use flash attention implemented by pytorch
-        attn_output = flash_attn1_pytorch(
-            query_states,
-            key_states,
-            value_states,
-            attn_mask=attention_mask,
-=======
     # In PEFT, usually we cast the layer norms in float32 for training
     # stability reasons therefore the input hidden states gets silently
     # casted in float32. Hence, we need cast them back in the correct dtype
@@ -319,7 +212,6 @@
             value_states,
             causal,
             dropout_rate,
->>>>>>> 7de581c3
             training=self.training)
 
     attn_output = attn_output.reshape(bsz, q_len, self.hidden_size)
@@ -351,13 +243,10 @@
         # overwrite attention_mask with padding_mask
         attention_mask = kwargs.pop('padding_mask')
 
-<<<<<<< HEAD
     output_attentions = False
 
     bsz, q_len, _ = hidden_states.size()
 
-=======
->>>>>>> 7de581c3
     query_states = self.q_proj(hidden_states)
     key_states = self.k_proj(hidden_states)
     value_states = self.v_proj(hidden_states)
@@ -376,14 +265,8 @@
     if past_key_value is not None:
         kv_seq_len += past_key_value.get_usable_length(kv_seq_len,
                                                        self.layer_idx)
-<<<<<<< HEAD
-
-    if self.training:
-        assert position_ids is not None
-=======
     assert position_ids is not None
     if self.training:
->>>>>>> 7de581c3
         cos, sin = self.rotary_emb(
             value_states, seq_len=position_ids.max() + 1)
     else:
@@ -396,40 +279,24 @@
         key_states, value_states = past_key_value.update(
             key_states, value_states, self.layer_idx, cache_kwargs)
 
-<<<<<<< HEAD
-    # TODO: These transpose are quite inefficient but Flash Attention
-    # requires the layout [batch_size, sequence_length, num_heads, head_dim].
-    # We would need to refactor the KV cache
-    # to be able to avoid many of these transpose/reshape/view.
-=======
     key_states = repeat_kv(key_states, self.num_key_value_groups)
     value_states = repeat_kv(value_states, self.num_key_value_groups)
 
+    # repeat kv for sequence parallel
+    key_states = repeat_kv_bshd(key_states, self.num_key_value_groups)
+    value_states = repeat_kv_bshd(value_states, self.num_key_value_groups)
+
     assert SUPPORT_FLASH2
->>>>>>> 7de581c3
     query_states = query_states.transpose(1, 2)
     key_states = key_states.transpose(1, 2)
     value_states = value_states.transpose(1, 2)
 
-<<<<<<< HEAD
-    dropout_rate = self.attention_dropout if self.training else 0.0
-
-    # In PEFT, usually we cast the layer norms in float32 for training
-    # stability reasons, therefore the input hidden states gets silently
-=======
     # In PEFT, usually we cast the layer norms in float32 for training
     # stability reasons therefore the input hidden states gets silently
->>>>>>> 7de581c3
     # casted in float32. Hence, we need cast them back in the correct dtype
     # just to be sure everything works as expected.
     # This might slowdown training & inference so it is recommended to not
     # cast the LayerNorms in fp32. (LlamaRMSNorm handles it correctly)
-<<<<<<< HEAD
-    input_dtype = query_states.dtype
-    if input_dtype == torch.float32:
-        # Handle the case where the model is quantized
-        if hasattr(self.config, '_pre_quantization_dtype'):
-=======
 
     input_dtype = query_states.dtype
     if input_dtype == torch.float32:
@@ -437,27 +304,17 @@
             target_dtype = torch.get_autocast_gpu_dtype()
         # Handle the case where the model is quantized
         elif hasattr(self.config, '_pre_quantization_dtype'):
->>>>>>> 7de581c3
             target_dtype = self.config._pre_quantization_dtype
         else:
             target_dtype = self.q_proj.weight.dtype
 
-<<<<<<< HEAD
-        logger.warning_once(
-            f'The input hidden states seems to be silently casted in float32, '
-            f'this might be related to the fact you have upcasted embedding '
-            f'or layer norm layers in float32. We will cast back the input in'
-            f' {target_dtype}.')
-
-=======
->>>>>>> 7de581c3
         query_states = query_states.to(target_dtype)
         key_states = key_states.to(target_dtype)
         value_states = value_states.to(target_dtype)
 
-<<<<<<< HEAD
-    # flash attn
-    if not self._flash_attn_uses_top_left_mask:
+    dropout_rate = self.attention_dropout if self.training else 0.0
+
+    if is_flash_attn_greater_or_equal_2_10():
         causal = self.is_causal
     else:
         # TODO: Remove the `q_len != 1` check once Flash Attention for RoCm
@@ -465,10 +322,6 @@
         # LlamaFlashAttention2 __init__.
         causal = self.is_causal and q_len != 1
 
-    # repeat kv for sequence parallel
-    key_states = repeat_kv_bshd(key_states, self.num_key_value_groups)
-    value_states = repeat_kv_bshd(value_states, self.num_key_value_groups)
-
     if attention_mask is not None:
         attn_output = flash_attn_w_mask(
             query_states,
@@ -479,46 +332,21 @@
             dropout_rate,
             training=self.training)
     else:
-=======
-    dropout_rate = self.attention_dropout if self.training else 0.0
-
-    if is_flash_attn_greater_or_equal_2_10():
-        causal = self.is_causal
-    else:
-        # TODO: Remove the `q_len != 1` check once Flash Attention for RoCm
-        # is bumped to 2.1. For details, please see the comment in
-        # LlamaFlashAttention2 __init__.
-        causal = self.is_causal and q_len != 1
-
-    if attention_mask is not None:
-        attn_output = flash_attn_w_mask(
-            query_states,
-            key_states,
-            value_states,
-            attention_mask,
+        attn_output = flash_attn_wo_mask(
+            query_states,
+            key_states,
+            value_states,
             causal,
             dropout_rate,
             training=self.training)
-    else:
->>>>>>> 7de581c3
-        attn_output = flash_attn_wo_mask(
-            query_states,
-            key_states,
-            value_states,
-            causal,
-            dropout_rate,
-            training=self.training)
 
     attn_output = attn_output.reshape(bsz, q_len, self.hidden_size)
     attn_output = self.o_proj(attn_output)
-<<<<<<< HEAD
-
-    if not output_attentions:
-        attn_weights = None
-=======
->>>>>>> 7de581c3
-
-    return attn_output, attn_weights, past_key_value
+
+    # Due to the implementation of the PyTorch version of flash attention,
+    # even when the output_attentions flag is set to True, it is not possible
+    # to return the attn_weights.
+    return attn_output, None, past_key_value
 
 
 def llama_varlen_attn_forward(
@@ -538,10 +366,6 @@
     message_hub = MessageHub.get_instance('varlen_attn_args')
     rank = dist.get_rank()
     cumulative_len = message_hub.get_info(f'cumulative_len_rank_{rank}')
-<<<<<<< HEAD
-    # position_ids = message_hub.get_info(f'position_ids_rank_{rank}')
-=======
->>>>>>> 7de581c3
     max_seqlen = message_hub.get_info(f'max_seqlen_rank_{rank}')
     assert is_training == (cumulative_len is not None)
 
@@ -566,24 +390,7 @@
     query_states, key_states = apply_rotary_pos_emb(query_states, key_states,
                                                     cos, sin)
 
-<<<<<<< HEAD
-    if is_training:
-        cos, sin = self.rotary_emb(value_states, max_seqlen)
-        query_states = apply_rotary_emb(query_states,
-                                        cos[position_ids].squeeze(0),
-                                        sin[position_ids].squeeze(0))
-        key_states = apply_rotary_emb(key_states, cos[position_ids].squeeze(0),
-                                      sin[position_ids].squeeze(0))
-    else:
-        query_states = query_states.transpose(1, 2)
-        key_states = key_states.transpose(1, 2)
-        value_states = value_states.transpose(1, 2)
-        cos, sin = self.rotary_emb(value_states, kv_seq_len)
-        query_states, key_states = apply_rotary_pos_emb(
-            query_states, key_states, cos, sin, position_ids)
-=======
     past_key_value = getattr(self, 'past_key_value', past_key_value)
->>>>>>> 7de581c3
 
     if past_key_value is not None:
         # sin and cos are specific to RoPE models;
@@ -623,16 +430,8 @@
         key_states = key_states.to(target_dtype)
         value_states = value_states.to(target_dtype)
 
-    # repeat kv for sequence parallel
-    key_states = repeat_kv_bshd(key_states, self.num_key_value_groups)
-    value_states = repeat_kv_bshd(value_states, self.num_key_value_groups)
-
     assert SUPPORT_FLASH2
     if is_training:
-<<<<<<< HEAD
-        attn_output = varlen_flash_attn(query_states, key_states, value_states,
-                                        cumulative_len, max_seqlen)
-=======
         attn_output = varlen_flash_attn(
             query_states,
             key_states,
@@ -640,7 +439,6 @@
             cumulative_len,
             max_seqlen,
             dropout_rate=dropout_rate)
->>>>>>> 7de581c3
     else:
         attn_output = flash_attn_wo_mask(
             query_states,
@@ -671,10 +469,6 @@
     message_hub = MessageHub.get_instance('varlen_attn_args')
     rank = dist.get_rank()
     cumulative_len = message_hub.get_info(f'cumulative_len_rank_{rank}')
-<<<<<<< HEAD
-    # position_ids = message_hub.get_info(f'position_ids_rank_{rank}')
-=======
->>>>>>> 7de581c3
     max_seqlen = message_hub.get_info(f'max_seqlen_rank_{rank}')
     assert is_training == (cumulative_len is not None)
 
@@ -708,20 +502,12 @@
 
     if is_training:
         cos, sin = self.rotary_emb(value_states, max_seqlen)
-<<<<<<< HEAD
-        query_states = apply_rotary_emb(query_states,
-                                        cos[position_ids].squeeze(0),
-                                        sin[position_ids].squeeze(0))
-        key_states = apply_rotary_emb(key_states, cos[position_ids].squeeze(0),
-                                      sin[position_ids].squeeze(0))
-=======
         # position_ids (1, seq_len)
         # cos, sin  (1, seq_len, dim) -> (seq_len, dim)
         cos = cos[position_ids].squeeze(0)
         sin = sin[position_ids].squeeze(0)
         query_states = apply_rotary_emb(query_states, cos, sin)
         key_states = apply_rotary_emb(key_states, cos, sin)
->>>>>>> 7de581c3
     else:
         query_states = query_states.transpose(1, 2)
         key_states = key_states.transpose(1, 2)
@@ -743,12 +529,6 @@
     key_states = repeat_kv_bshd(key_states, self.num_key_value_groups)
     value_states = repeat_kv_bshd(value_states, self.num_key_value_groups)
 
-<<<<<<< HEAD
-    assert SUPPORT_FLASH2
-    if is_training:
-        attn_output = varlen_flash_attn(query_states, key_states, value_states,
-                                        cumulative_len, max_seqlen)
-=======
     dropout_rate = self.attention_dropout if self.training else 0.0
 
     # In PEFT, usually we cast the layer norms in float32 for training
@@ -781,17 +561,13 @@
             cumulative_len,
             max_seqlen,
             dropout_rate=dropout_rate)
->>>>>>> 7de581c3
     else:
         attn_output = flash_attn_wo_mask(
             query_states,
             key_states,
             value_states,
             causal=True,
-<<<<<<< HEAD
-=======
             dropout_rate=dropout_rate,
->>>>>>> 7de581c3
             training=False)
 
     attn_output = attn_output.reshape(bsz, q_len, self.hidden_size)
