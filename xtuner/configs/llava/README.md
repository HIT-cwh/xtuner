# LLaVA Full Pipeline

English | [简体中文](./README_zh-CN.md)

<<<<<<< HEAD
=======
## Configs

- `./${LLM}_${ViT}/` contains configs that align with LLaVA-InternLM settings (*i.e.*, using LoRA / QLoRA).
- `./official/` contains configs that align with LLaVA official settings.

>>>>>>> bd6fe4c1
## Results

XTuner primarily promotes the LLM-QLoRA / ViT-LoRA LLaVA architecture, and the evaluation results on various datasets are as follows:

| Model                        | MMBench Test (EN) | MMBench Dev (EN) | MMBench Test (CN) | MMBench Dev (CN) | CCBench Dev | MME  | SEEDBench_IMG | MMVet | MMMU Dev | MathVista MiniTest | HallusionBench aAcc |                                                                                                                                         Configs                                                                                                                                         | Pretrained Projector Checkpoints                                                                                                                                     |                                                            Fine-tuned LLaVA Checkpoints                                                            |
| :--------------------------- | :---------------: | :--------------: | :---------------: | :--------------: | :---------: | :--: | :-----------: | :---: | :------: | :----------------: | :-----------------: | :-------------------------------------------------------------------------------------------------------------------------------------------------------------------------------------------------------------------------------------------------------------------------------------: | -------------------------------------------------------------------------------------------------------------------------------------------------------------------- | :------------------------------------------------------------------------------------------------------------------------------------------------: |
| LLaVA-v1.5-7B (XTuner)       |       67.7        |       69.2       |       61.0        |       59.7       |    28.4     | 1716 |     66.4      | 32.2  |   33.7   |        24.2        |        46.2         |           [Pretrain](./vicuna_7b_v15_clip_vit_large_p14_336/pretrain/llava_vicuna_7b_v15_clip_vit_large_p14_336_e1_gpu8_pretrain.py) / [Fine-tune](./vicuna_7b_v15_clip_vit_large_p14_336/finetune/llava_vicuna_7b_v15_qlora_clip_vit_large_p14_336_lora_e1_gpu8_finetune.py)           | 🤗 [HuggingFace](https://huggingface.co/xtuner/llava-v1.5-7b-xtuner-pretrain) / 🤖 [ModelScope](https://modelscope.cn/models/xtuner/llava-v1.5-7b-xtuner-pretrain)   |  🤗 [HuggingFace](https://huggingface.co/xtuner/llava-v1.5-7b-xtuner) / 🤖 [ModelScope](https://modelscope.cn/models/xtuner/llava-v1.5-7b-xtuner)  |
| LLaVA-v1.5-13B (XTuner)      |       68.8        |       69.5       |       64.7        |       63.1       |    32.9     | 1766 |     67.9      | 35.9  |   35.2   |        26.2        |        46.9         |         [Pretrain](./vicuna_13b_v15_clip_vit_large_p14_336/pretrain/llava_vicuna_13b_v15_clip_vit_large_p14_336_e1_gpu8_pretrain.py) / [Fine-tune](./vicuna_13b_v15_clip_vit_large_p14_336/finetune/llava_vicuna_13b_v15_qlora_clip_vit_large_p14_336_lora_e1_gpu8_finetune.py)         | 🤗 [HuggingFace](https://huggingface.co/xtuner/llava-v1.5-13b-xtuner-pretrain) / 🤖 [ModelScope](https://modelscope.cn/models/xtuner/llava-v1.5-13b-xtuner-pretrain) | 🤗 [HuggingFace](https://huggingface.co/xtuner/llava-v1.5-13b-xtuner) / 🤖 [ModelScope](https://modelscope.cn/models/xtuner/llava-v1.5-13b-xtuner) |
| LLaVA-InternLM-7B (XTuner)   |       69.0        |       68.5       |       66.7        |       63.8       |    37.3     | 1637 |     65.7      | 32.4  |   36.9   |        26.3        |        49.1         |     [Pretrain](./internlm_chat_7b_clip_vit_large_p14_336/pretrain/llava_internlm_chat_7b_clip_vit_large_p14_336_e1_gpu8_pretrain.py) / [Fine-tune](./internlm_chat_7b_clip_vit_large_p14_336/finetune/llava_internlm_chat_7b_qlora_clip_vit_large_p14_336_lora_e1_gpu8_finetune.py)     | 🤗 [HuggingFace](https://huggingface.co/xtuner/llava-internlm-7b-pretrain) / 🤖 [ModelScope](https://modelscope.cn/models/xtuner/llava-internlm-7b-pretrain)         |     🤗 [HuggingFace](https://huggingface.co/xtuner/llava-internlm-7b) / 🤖 [ModelScope](https://modelscope.cn/models/xtuner/llava-internlm-7b)     |
| LLaVA-InternLM2-7B (XTuner)  |       73.3        |       74.6       |       71.7        |       72.0       |    42.5     | 1700 |     71.2      | 35.9  |   40.1   |        25.5        |        46.8         |   [Pretrain](./internlm2_chat_7b_clip_vit_large_p14_336/pretrain/llava_internlm2_chat_7b_clip_vit_large_p14_336_e1_gpu8_pretrain.py) / [Fine-tune](./internlm2_chat_7b_clip_vit_large_p14_336/finetune/llava_internlm2_chat_7b_qlora_clip_vit_large_p14_336_lora_e1_gpu8_finetune.py)   | 🤗 [HuggingFace](https://huggingface.co/xtuner/llava-internlm2-7b-pretrain) / 🤖 [ModelScope](https://modelscope.cn/models/xtuner/llava-internlm2-7b-pretrain)       |    🤗 [HuggingFace](https://huggingface.co/xtuner/llava-internlm2-7b) / 🤖 [ModelScope](https://modelscope.cn/models/xtuner/llava-internlm2-7b)    |
| LLaVA-InternLM2-20B (XTuner) |       75.1        |       73.5       |       73.7        |       72.8       |    46.3     | 1868 |     70.2      | 37.2  |   39.4   |        24.6        |        47.7         | [Pretrain](./internlm2_chat_20b_clip_vit_large_p14_336/pretrain/llava_internlm2_chat_20b_clip_vit_large_p14_336_e1_gpu8_pretrain.py) / [Fine-tune](./internlm2_chat_20b_clip_vit_large_p14_336/finetune/llava_internlm2_chat_20b_qlora_clip_vit_large_p14_336_lora_e1_gpu8_finetune.py) | 🤗 [HuggingFace](https://huggingface.co/xtuner/llava-internlm2-20b-pretrain) / 🤖 [ModelScope](https://modelscope.cn/models/xtuner/llava-internlm2-20b-pretrain)     |   🤗 [HuggingFace](https://huggingface.co/xtuner/llava-internlm2-20b) / 🤖 [ModelScope](https://modelscope.cn/models/xtuner/llava-internlm2-20b)   |

When aligned completely with the official training settings, the results are as follows:

<<<<<<< HEAD
| Model         | Framework | MMBench Test (EN) | MMBench Dev (EN) | MMBench Test (CN) | MMBench Dev (CN) | CCBench Dev | MME  | SEEDBench_IMG | MMVet |                                                                                                                         Configs                                                                                                                          |
| :------------ | :-------: | :---------------: | :--------------: | :---------------: | :--------------: | :---------: | :--: | :-----------: | :---: | :------------------------------------------------------------------------------------------------------------------------------------------------------------------------------------------------------------------------------------------------------: |
| LLaVA-v1.5-7B | Official  |       65.2        |       63.0       |       57.3        |       57.4       |    25.2     | 1775 |     65.6      | 32.7  |                                                                                                                            -                                                                                                                             |
| LLaVA-v1.5-7B |  XTuner   |       68.6        |       68.0       |       61.5        |       61.4       |    26.5     | 1786 |     65.8      | 31.4  | [Pretrain](./vicuna_7b_v15_clip_vit_large_p14_336/pretrain/llava_vicuna_7b_v15_clip_vit_large_p14_336_e1_gpu8_pretrain.py) / [Fine-tune](./vicuna_7b_v15_clip_vit_large_p14_336/finetune/llava_vicuna_7b_v15_clip_vit_large_p14_336_e1_gpu8_finetune.py) |
=======
| Model         | Framework | MMBench Test (EN) | MMBench Dev (EN) | MMBench Test (CN) | MMBench Dev (CN) | CCBench Dev | MME  | SEEDBench_IMG | MMVet |                                                           Configs                                                            |
| :------------ | :-------: | :---------------: | :--------------: | :---------------: | :--------------: | :---------: | :--: | :-----------: | :---: | :--------------------------------------------------------------------------------------------------------------------------: |
| LLaVA-v1.5-7B | Official  |       65.2        |       63.0       |       57.3        |       57.4       |    25.2     | 1775 |     65.6      | 32.7  |                                                              -                                                               |
| LLaVA-v1.5-7B |  XTuner   |       68.6        |       68.0       |       61.5        |       61.4       |    26.5     | 1786 |     65.8      | 31.4  | [Pretrain](./official/llava_v15_7b/llava_v15_7b_pretrain.py) / [Fine-tune](./official/llava_v15_7b/llava_v15_7b_finetune.py) |
>>>>>>> bd6fe4c1

## Data Preparation

Please refer to the [docs](../../../docs/en/user_guides/dataset_prepare.md#llava-dataset).

## Training

The training of LLaVA consists of two steps: alignment module (i.e., MLP) pretraining and instruction following fine-tuning

<<<<<<< HEAD
Note: this guide takes 8-card training LLaVA-InternLM as an example, if there are insufficient GPU resources or memory during actual use, you can reduce the batchsize appropriately to decrease memory consumption. The Pretrained projector is saved and re-loaded by default in `./work_dirs/llava_internlm_chat_7b_clip_vit_large_p14_336_e1_gpu8_pretrain/iter_2181.pth`.
=======
Note: this guide takes 8-card training LLaVA-InternLM2-7B as an example, if there are insufficient GPU resources or memory during actual use, you can reduce the batchsize appropriately to decrease memory consumption. The Pretrained projector is saved and re-loaded by default in `./work_dirs/llava_internlm2_chat_7b_clip_vit_large_p14_336_e1_gpu8_pretrain/iter_2181.pth`.
>>>>>>> bd6fe4c1

1. Alignment module pretraining (saved by default in `./work_dirs/`)

```bash
NPROC_PER_NODE=8 xtuner train llava_internlm2_chat_7b_clip_vit_large_p14_336_e1_gpu8_pretrain --deepspeed deepspeed_zero2
```

2. Instruction following fine-tuning (saved by default in `./work_dirs/`)

```bash
NPROC_PER_NODE=8 xtuner train llava_internlm2_chat_7b_qlora_clip_vit_large_p14_336_lora_e1_gpu8_finetune --deepspeed deepspeed_zero2
```

## Model Convert (and Merge)

After training, we will obtain a set of weights (*i.e.*, `iter_xxx.pth`), which are not in the universal HuggingFace format. We first need to convert them.

```bash
xtuner convert pth_to_hf $FINETUNE_CFG $PTH_PATH $SAVE_PATH
<<<<<<< HEAD
# e.g., xtuner convert pth_to_hf llava_internlm_chat_7b_qlora_clip_vit_large_p14_336_lora_e1_gpu8_finetune ./iter_5198.pth ./iter_5198_hf
=======
# e.g., xtuner convert pth_to_hf llava_internlm2_chat_7b_qlora_clip_vit_large_p14_336_lora_e1_gpu8_finetune ./iter_5198.pth ./iter_5198_hf
>>>>>>> bd6fe4c1
```

At this point, we have obtained the relevant model (LLM or the corresponding LoRA).

Afterwards, if you want to merge LoRA into LLM or CLIP-ViT, please use the following command:

```bash
(LLM) xtuner convert merge $LLM $LLM_ADAPTER $SAVE_PATH
(CLIP) xtuner convert merge $CLIP $CLIP_ADAPTER $SAVE_PATH --is-clip
```

## Chat

You can download the released LLaVA-InternLM2-7B model from 🤗 [HuggingFace](https://huggingface.co/xtuner/llava-internlm2-7b) or 🤖 [ModelScope](https://modelscope.cn/models/xtuner/llava-internlm2-7b), and achieve image-text question answering with the following command!

```bash
xtuner chat internlm/internlm2-chat-7b \
  --visual-encoder openai/clip-vit-large-patch14-336 \
  --llava xtuner/llava-internlm2-7b \
  --prompt-template internlm2_chat \
  --image $IMAGE_PATH
```

Here, `--llava` is the converted weight from the above step (in our example, it is `./iter_5198_hf` ).

## Evaluation

XTuner's LLaVA models can be evaluated using [VLMEvalKit](https://github.com/open-compass/VLMEvalKit).

For convenience, XTuner also integrates the [MMBench](https://mmbench.opencompass.org.cn/home) evaluation.

User can download the MMBench dataset with

```
wget https://opencompass.openxlab.space/utils/VLMEval/MMBench_DEV_EN.tsv
wget https://opencompass.openxlab.space/utils/VLMEval/MMBench_TEST_EN.tsv
wget https://opencompass.openxlab.space/utils/VLMEval/MMBench_DEV_CN.tsv
wget https://opencompass.openxlab.space/utils/VLMEval/MMBench_TEST_CN.tsv
wget https://opencompass.openxlab.space/utils/VLMEval/CCBench.tsv
```

After that, the evaluations can be run with

```bash
xtuner mmbench internlm/internlm2-chat-7b \
  --visual-encoder openai/clip-vit-large-patch14-336 \
  --llava xtuner/llava-internlm2-7b \
  --prompt-template internlm2_chat \
  --data-path $DATA_PATH \
  --work-dir $RESULT_PATH
```

Here, `$DATA_PATH` refers to one of the datasets downloaded as mentioned above, such as `MMBench_DEV_EN.tsv`.

After the evaluation is completed, if it's a development set, it will directly print out the results; If it's a test set, you need to submit `mmbench_result.xlsx` to the official MMBench for final evaluation to obtain precision results!

### Refcoco

To evaluate your model with refcoco, you need download the evaluation data files in [link](https://github.com/Vision-CAIR/MiniGPT-4/tree/main/eval_scripts/eval_data). Second, you can use following command to evaluate your model.

```bash
<<<<<<< HEAD
xtuner eval_refcoco lmsys/vicuna-7b-v1.5 \
  --visual-encoder openai/clip-vit-large-patch14-336 \
  --llava $LLAVA_PATH \
  --prompt-template internlm_chat \
=======
xtuner eval_refcoco $LLM \
  --visual-encoder $VISUAL_ENCODER \
  --llava $LLAVA_PATH \
  --prompt-template $PROMPT_TEMPLATE \
>>>>>>> bd6fe4c1
  --data-path $DATA_PATH \
  --work-dir $RESULT_PATH
```<|MERGE_RESOLUTION|>--- conflicted
+++ resolved
@@ -2,14 +2,11 @@
 
 English | [简体中文](./README_zh-CN.md)
 
-<<<<<<< HEAD
-=======
 ## Configs
 
 - `./${LLM}_${ViT}/` contains configs that align with LLaVA-InternLM settings (*i.e.*, using LoRA / QLoRA).
 - `./official/` contains configs that align with LLaVA official settings.
 
->>>>>>> bd6fe4c1
 ## Results
 
 XTuner primarily promotes the LLM-QLoRA / ViT-LoRA LLaVA architecture, and the evaluation results on various datasets are as follows:
@@ -24,17 +21,10 @@
 
 When aligned completely with the official training settings, the results are as follows:
 
-<<<<<<< HEAD
-| Model         | Framework | MMBench Test (EN) | MMBench Dev (EN) | MMBench Test (CN) | MMBench Dev (CN) | CCBench Dev | MME  | SEEDBench_IMG | MMVet |                                                                                                                         Configs                                                                                                                          |
-| :------------ | :-------: | :---------------: | :--------------: | :---------------: | :--------------: | :---------: | :--: | :-----------: | :---: | :------------------------------------------------------------------------------------------------------------------------------------------------------------------------------------------------------------------------------------------------------: |
-| LLaVA-v1.5-7B | Official  |       65.2        |       63.0       |       57.3        |       57.4       |    25.2     | 1775 |     65.6      | 32.7  |                                                                                                                            -                                                                                                                             |
-| LLaVA-v1.5-7B |  XTuner   |       68.6        |       68.0       |       61.5        |       61.4       |    26.5     | 1786 |     65.8      | 31.4  | [Pretrain](./vicuna_7b_v15_clip_vit_large_p14_336/pretrain/llava_vicuna_7b_v15_clip_vit_large_p14_336_e1_gpu8_pretrain.py) / [Fine-tune](./vicuna_7b_v15_clip_vit_large_p14_336/finetune/llava_vicuna_7b_v15_clip_vit_large_p14_336_e1_gpu8_finetune.py) |
-=======
 | Model         | Framework | MMBench Test (EN) | MMBench Dev (EN) | MMBench Test (CN) | MMBench Dev (CN) | CCBench Dev | MME  | SEEDBench_IMG | MMVet |                                                           Configs                                                            |
 | :------------ | :-------: | :---------------: | :--------------: | :---------------: | :--------------: | :---------: | :--: | :-----------: | :---: | :--------------------------------------------------------------------------------------------------------------------------: |
 | LLaVA-v1.5-7B | Official  |       65.2        |       63.0       |       57.3        |       57.4       |    25.2     | 1775 |     65.6      | 32.7  |                                                              -                                                               |
 | LLaVA-v1.5-7B |  XTuner   |       68.6        |       68.0       |       61.5        |       61.4       |    26.5     | 1786 |     65.8      | 31.4  | [Pretrain](./official/llava_v15_7b/llava_v15_7b_pretrain.py) / [Fine-tune](./official/llava_v15_7b/llava_v15_7b_finetune.py) |
->>>>>>> bd6fe4c1
 
 ## Data Preparation
 
@@ -44,11 +34,7 @@
 
 The training of LLaVA consists of two steps: alignment module (i.e., MLP) pretraining and instruction following fine-tuning
 
-<<<<<<< HEAD
-Note: this guide takes 8-card training LLaVA-InternLM as an example, if there are insufficient GPU resources or memory during actual use, you can reduce the batchsize appropriately to decrease memory consumption. The Pretrained projector is saved and re-loaded by default in `./work_dirs/llava_internlm_chat_7b_clip_vit_large_p14_336_e1_gpu8_pretrain/iter_2181.pth`.
-=======
 Note: this guide takes 8-card training LLaVA-InternLM2-7B as an example, if there are insufficient GPU resources or memory during actual use, you can reduce the batchsize appropriately to decrease memory consumption. The Pretrained projector is saved and re-loaded by default in `./work_dirs/llava_internlm2_chat_7b_clip_vit_large_p14_336_e1_gpu8_pretrain/iter_2181.pth`.
->>>>>>> bd6fe4c1
 
 1. Alignment module pretraining (saved by default in `./work_dirs/`)
 
@@ -68,11 +54,7 @@
 
 ```bash
 xtuner convert pth_to_hf $FINETUNE_CFG $PTH_PATH $SAVE_PATH
-<<<<<<< HEAD
-# e.g., xtuner convert pth_to_hf llava_internlm_chat_7b_qlora_clip_vit_large_p14_336_lora_e1_gpu8_finetune ./iter_5198.pth ./iter_5198_hf
-=======
 # e.g., xtuner convert pth_to_hf llava_internlm2_chat_7b_qlora_clip_vit_large_p14_336_lora_e1_gpu8_finetune ./iter_5198.pth ./iter_5198_hf
->>>>>>> bd6fe4c1
 ```
 
 At this point, we have obtained the relevant model (LLM or the corresponding LoRA).
@@ -134,17 +116,10 @@
 To evaluate your model with refcoco, you need download the evaluation data files in [link](https://github.com/Vision-CAIR/MiniGPT-4/tree/main/eval_scripts/eval_data). Second, you can use following command to evaluate your model.
 
 ```bash
-<<<<<<< HEAD
-xtuner eval_refcoco lmsys/vicuna-7b-v1.5 \
-  --visual-encoder openai/clip-vit-large-patch14-336 \
-  --llava $LLAVA_PATH \
-  --prompt-template internlm_chat \
-=======
 xtuner eval_refcoco $LLM \
   --visual-encoder $VISUAL_ENCODER \
   --llava $LLAVA_PATH \
   --prompt-template $PROMPT_TEMPLATE \
->>>>>>> bd6fe4c1
   --data-path $DATA_PATH \
   --work-dir $RESULT_PATH
 ```