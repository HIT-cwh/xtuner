# Copyright (c) OpenMMLab. All rights reserved.
"""Data format:
[
    {
        "conversation": [
            {
                "system": "",
                "input": "xxx",
                "output": "xxx"
            },
            {
                "input": "xxx",
                "output": "xxx"
            }
        ]
    },
...
]
Please refer to https://github.com/InternLM/xtuner/blob/main/docs/en/user_guides/dataset_format.md for details.
"""  # noqa: E501
from datasets import load_dataset
from mmengine.hooks import (CheckpointHook, DistSamplerSeedHook, IterTimerHook,
                            LoggerHook, ParamSchedulerHook)
from mmengine.optim import AmpOptimWrapper, CosineAnnealingLR
from torch.optim import AdamW
from torch.utils.data import BatchSampler
from transformers import AutoModelForCausalLM, AutoTokenizer

from xtuner.dataset import process_hf_dataset
from xtuner.dataset.collate_fns import default_collate_fn
from xtuner.dataset.map_fns import template_map_fn_factory
from xtuner.dataset.samplers import InternRepoSampler
from xtuner.engine import (DatasetInfoHook, EvaluateChatHook, ThroughputHook,
                           VarlenAttnArgsToMessageHubHook)
from xtuner.engine.runner import TrainLoop
from xtuner.model import SupervisedFinetune
from xtuner.utils import PROMPT_TEMPLATE

#######################################################################
#                          PART 1  Settings                           #
#######################################################################
# Model
pretrained_model_name_or_path = 'internlm/internlm2-7b'
use_varlen_attn = True
sequence_parallel_size = 1

# Data
data_files = ['/path/to/json/file.json']
prompt_template = PROMPT_TEMPLATE.internlm2_chat
max_length = 32768
pack_to_max_length = True

# Scheduler & Optimizer
<<<<<<< HEAD
batch_size = 1  # per_device
accumulative_counts = 1
=======
# batch size per device, set to 1 if `use_varlen_attn` = True
# To clarify, enlarging the batch size essentially enlarges the `max_length`.
# For example, doubling the max length is tantamount to doubling the batch size
batch_size = 1
accumulative_counts = 1  # 1bs * 1acc * 64gpu = 64 batchsize
>>>>>>> 5a9ba52c
dataloader_num_workers = 4
max_epochs = 1
optim_type = AdamW
lr = 4e-5
betas = (0.9, 0.95)
weight_decay = 0.01
max_norm = 1  # grad clip
warm_up_ratio = 0.025

# Save
save_steps = 500
save_total_limit = 2  # Maximum checkpoints to keep (-1 means unlimited)

# Evaluate the generation performance during the training
evaluation_freq = 500
SYSTEM = ''
evaluation_inputs = [
    '请给我介绍五个上海的景点', 'Please tell me five scenic spots in Shanghai'
]

#######################################################################
#                      PART 2  Model & Tokenizer                      #
#######################################################################
tokenizer = dict(
    type=AutoTokenizer.from_pretrained,
    pretrained_model_name_or_path=pretrained_model_name_or_path,
    trust_remote_code=True,
    padding_side='right')

model = dict(
    type=SupervisedFinetune,
    use_varlen_attn=use_varlen_attn,
    llm=dict(
        type=AutoModelForCausalLM.from_pretrained,
        pretrained_model_name_or_path=pretrained_model_name_or_path,
        trust_remote_code=True))

#######################################################################
#                      PART 3  Dataset & Dataloader                   #
#######################################################################
train_dataset = dict(
    type=process_hf_dataset,
    use_varlen_attn=use_varlen_attn,
    dataset=dict(type=load_dataset, path='json', data_files=data_files),
    tokenizer=tokenizer,
    max_length=max_length,
    dataset_map_fn=None,
    template_map_fn=dict(
        type=template_map_fn_factory, template=prompt_template),
    remove_unused_columns=True,
    shuffle_before_pack=True,
    pack_to_max_length=pack_to_max_length)

train_dataloader = dict(
    batch_size=batch_size,
    num_workers=dataloader_num_workers,
    dataset=train_dataset,
    sampler=dict(type=InternRepoSampler, shuffle=True, seed=1024),
    batch_sampler=dict(
        type=BatchSampler, drop_last=True, batch_size=batch_size),
    collate_fn=dict(type=default_collate_fn, use_varlen_attn=use_varlen_attn))

#######################################################################
#                    PART 4  Scheduler & Optimizer                    #
#######################################################################
# optimizer
optim_wrapper = dict(
    type=AmpOptimWrapper,
    optimizer=dict(
        type=optim_type, lr=lr, betas=betas, weight_decay=weight_decay),
    clip_grad=dict(max_norm=max_norm, error_if_nonfinite=False),
    accumulative_counts=accumulative_counts,
    loss_scale='dynamic',
)

# learning policy
# More information: https://github.com/open-mmlab/mmengine/blob/main/docs/en/tutorials/param_scheduler.md  # noqa: E501
param_scheduler = [
    dict(
        type='LinearLR',
        start_factor=1 / 40,
        by_epoch=True,
        begin=0,
        end=warm_up_ratio * max_epochs,
        convert_to_iter_based=True),
    dict(
        type=CosineAnnealingLR,
        eta_min=lr * 0.15,
        by_epoch=True,
        begin=warm_up_ratio * max_epochs,
        end=max_epochs,
        convert_to_iter_based=True)
]

# train, val, test setting
train_cfg = dict(type=TrainLoop, max_epochs=max_epochs)

#######################################################################
#                           PART 5  Runtime                           #
#######################################################################
# Log the dialogue periodically during the training process, optional
custom_hooks = [
    dict(
        type=DatasetInfoHook, tokenizer=tokenizer,
        is_intern_repo_dataset=True),
    dict(
        type=EvaluateChatHook,
        tokenizer=tokenizer,
        every_n_iters=evaluation_freq,
        evaluation_inputs=evaluation_inputs,
        system=SYSTEM,
        prompt_template=prompt_template),
    dict(type=ThroughputHook)
]

if use_varlen_attn:
    custom_hooks += [dict(type=VarlenAttnArgsToMessageHubHook)]

# configure default hooks
default_hooks = dict(
    # record the time of every iteration.
    timer=dict(type=IterTimerHook),
    # print log every 100 iterations.
    logger=dict(type=LoggerHook, log_metric_by_epoch=False, interval=1),
    # enable the parameter scheduler.
    param_scheduler=dict(type=ParamSchedulerHook),
    # save checkpoint per `save_steps`.
    checkpoint=dict(
        type=CheckpointHook,
        by_epoch=False,
        interval=save_steps,
        max_keep_ckpts=save_total_limit),
    # set sampler seed in distributed evrionment.
    sampler_seed=dict(type=DistSamplerSeedHook),
)

# configure environment
env_cfg = dict(
    # whether to enable cudnn benchmark
    cudnn_benchmark=False,
    # set multi process parameters
    mp_cfg=dict(mp_start_method='fork', opencv_num_threads=0),
    # set distributed parameters
    dist_cfg=dict(backend='nccl'),
)

# set visualizer
visualizer = None

# set log level
log_level = 'INFO'

# load from which checkpoint
load_from = None

# whether to resume training from the loaded checkpoint
resume = False

# Defaults to use random seed and disable `deterministic`
randomness = dict(seed=None, deterministic=False)

log_processor = dict(
    by_epoch=False,
    window_size=1,
    mean_pattern=r'.*(loss|time|data_time|grad_norm|tflops).*')<|MERGE_RESOLUTION|>--- conflicted
+++ resolved
@@ -51,16 +51,11 @@
 pack_to_max_length = True
 
 # Scheduler & Optimizer
-<<<<<<< HEAD
-batch_size = 1  # per_device
-accumulative_counts = 1
-=======
 # batch size per device, set to 1 if `use_varlen_attn` = True
 # To clarify, enlarging the batch size essentially enlarges the `max_length`.
 # For example, doubling the max length is tantamount to doubling the batch size
 batch_size = 1
 accumulative_counts = 1  # 1bs * 1acc * 64gpu = 64 batchsize
->>>>>>> 5a9ba52c
 dataloader_num_workers = 4
 max_epochs = 1
 optim_type = AdamW
