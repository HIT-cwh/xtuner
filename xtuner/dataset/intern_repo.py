--- conflicted
+++ resolved
@@ -191,11 +191,7 @@
 
     def build_pack(self, begin_sample_idx: int, begin_token_id: int,
                    end_sample_idx: int, end_token_id: int):
-<<<<<<< HEAD
-        pack, cumulative_len, indexes, labels = [], [0], [], []
-=======
         pack, cumulative_len, position_ids, labels = [], [0], [], []
->>>>>>> bd6fe4c1
 
         while begin_sample_idx < end_sample_idx:
             sample_idx = self.shuffled_indices[begin_sample_idx]
@@ -206,11 +202,7 @@
             assert len(_labels) == len(chunk), (_labels, chunk)
             labels.extend(_labels)
             cumulative_len.append(cumulative_len[-1] + len(chunk))
-<<<<<<< HEAD
-            indexes.extend(list(range(len(chunk))))
-=======
             position_ids.extend(list(range(len(chunk))))
->>>>>>> bd6fe4c1
             begin_sample_idx = begin_sample_idx + 1
             begin_token_id = 0
 
@@ -223,20 +215,12 @@
         assert len(_labels) == len(chunk), (_labels, chunk)
         labels.extend(_labels)
         cumulative_len.append(cumulative_len[-1] + len(chunk))
-<<<<<<< HEAD
-        indexes.extend(list(range(len(chunk))))
-=======
         position_ids.extend(list(range(len(chunk))))
->>>>>>> bd6fe4c1
 
         out = {
             'input_ids': pack,
             'cumulative_len': cumulative_len,
-<<<<<<< HEAD
-            'indexes': indexes,
-=======
             'position_ids': position_ids,
->>>>>>> bd6fe4c1
             'labels': labels
         }
         return out
