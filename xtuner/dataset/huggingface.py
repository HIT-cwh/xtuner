# Copyright (c) OpenMMLab. All rights reserved.
import logging
import os
from datetime import timedelta
from functools import partial

import numpy as np
from datasets import DatasetDict, concatenate_datasets
from mmengine import print_log
from mmengine.config import Config, ConfigDict
from mmengine.utils.misc import get_object_from_string
from torch import distributed as dist

from xtuner.registry import BUILDER, MAP_FUNC
from .utils import Packer, encode_fn


def get_lengths(example):
    return {'length': len(example['input_ids'])}


def build_origin_dataset(dataset, split):
    if isinstance(dataset, DatasetDict):
        if split is None:
            dataset = concatenate_datasets(dataset.values())
        else:
            dataset = dataset[split]
    elif isinstance(dataset, dict) or isinstance(
            dataset, Config) or isinstance(dataset, ConfigDict):
        dataset = BUILDER.build(dataset)
        if isinstance(dataset, DatasetDict):
            if split is None:
                dataset = concatenate_datasets(dataset.values())
            else:
                dataset = dataset[split]
    return dataset


def map_dataset(dataset, dataset_map_fn, map_num_proc):
    if isinstance(dataset_map_fn, str):
        map_fn_obj = MAP_FUNC.get(dataset_map_fn) or get_object_from_string(
            dataset_map_fn)
        if map_fn_obj is not None:
            dataset_map_fn = map_fn_obj
        else:
            raise TypeError('dataset_map_fn must be a function or a '
                            "registered function's string in MAP_FUNC, "
                            f"but got a string of '{dataset_map_fn}'")

    dataset = dataset.map(dataset_map_fn, num_proc=map_num_proc)
    return dataset


def add_template_to_dataset(dataset, template_map_fn, map_num_proc):
    if isinstance(template_map_fn,
                  dict) or isinstance(template_map_fn, Config) or isinstance(
                      template_map_fn, ConfigDict):
        template_map_fn = BUILDER.build(template_map_fn)
    dataset = dataset.map(template_map_fn, num_proc=map_num_proc)
    # remove invalid data
    dataset = dataset.filter(
        lambda example: len(example['conversation']) > 0,
        num_proc=map_num_proc)
    return dataset


def tokenize_dataset(dataset, tokenizer, max_length, with_image_token,
                     input_ids_with_output, remove_unused_columns,
                     map_num_proc):
    assert (tokenizer is not None) and (max_length is not None), \
        f'({tokenizer}, {max_length})'
    if isinstance(tokenizer, dict) or isinstance(
            tokenizer, Config) or isinstance(tokenizer, ConfigDict):
        tokenizer = BUILDER.build(tokenizer)
    dataset = dataset.map(
        partial(
            encode_fn,
            tokenizer=tokenizer,
            max_length=max_length,
            with_image_token=with_image_token,
            input_ids_with_output=input_ids_with_output),
        remove_columns=list(dataset.column_names)
        if remove_unused_columns else None,
        num_proc=map_num_proc)
    return dataset


def pack_dataset(dataset, max_length, use_varlen_attn, shuffle_before_pack,
                 map_num_proc):
    if shuffle_before_pack:
        dataset = dataset.shuffle()
        dataset = dataset.flatten_indices(num_proc=map_num_proc)
    dataset = dataset.map(
        Packer(max_length, use_varlen_attn=use_varlen_attn),
        batched=True,
        num_proc=map_num_proc)
    return dataset


def process(dataset,
            do_dataset_tokenization=True,
            tokenizer=None,
            max_length=None,
            dataset_map_fn=None,
            template_map_fn=None,
            max_dataset_length=None,
            split='train',
            remove_unused_columns=False,
            rename_maps=[],
            shuffle_before_pack=True,
            pack_to_max_length=True,
            use_varlen_attn=False,
            input_ids_with_output=True,
            with_image_token=False,
            map_num_proc=32):
    """Post-process the dataset loaded from the Hugging Face Hub, or a local
    dataset.

    Args:
        dataset: The dataset to be post-processed.
        do_dataset_tokenization: Whether the dataset need to be tokenized
            in this function. Default to True.
        tokenizer: The tokenizer processes some raw text as input and outputs
            an Encoding. If `do_dataset_tokenization` is True, this argument
            should not be None. Default to None.
        max_length: Max length of the sequence. If `do_dataset_tokenization`
            or `pack_to_max_length` is True, this argument should not be None.
            Default to None.
        dataset_map_fn: Map the original dataset format to the one defined
            by xTuner.
        template_map_fn: Add the prompt template to the dataset
        max_dataset_length: If the length of the dataset is too long, we can
            randomly extract `max_dataset_length` from it.
        split: Which split of the data to load.
            If `None`, will return a single concatenated dataset with all
            splits (typically `datasets.Split.TRAIN` and
            `datasets.Split.TEST`).
            If given, will return a single Dataset.
        remove_unused_columns: Whether to remove columns from the dataset
            that are not used during training.
        rename_maps: Rename the column name of the dataset.
        shuffle_before_pack: Whether to shuffle the dataset before
            packing them.
        pack_to_max_length: Whether to pack the dataset to the `max_length `.
            This usually improves gpu utilization and therefore reduces
            training time.
        use_varlen_attn: If use_varlen_attn is True, we calculate attention
            the actual length of the sequence rather than the actual length
            of the sequence
        input_ids_with_output: Whether to put the groundtruth output
            corresponding to the question into the dataset. Typically set
            it to True during training and False during testing.
        with_image_token: Whether to convert DEFAULT_IMAGE_TOKEN to
            IMAGE_TOKEN_INDEX. Typically set it to True during the training
            of VLM.
        map_num_proc: Max number of processes when mapping the dataset.
    """
    if use_varlen_attn:
        assert pack_to_max_length, \
            '`pack_to_max_length` in `process_hf_dataset` should be set to ' \
            'True if `use_varlen_attn` is True.'
    if pack_to_max_length:
        assert split == 'train' or split is None, \
            ('`split` should be `train` or `None` if `pack_to_max_length` is '
             f'True, but got {split}.')

    dataset = build_origin_dataset(dataset, split)

    # sample `max_dataset_length` items from the original dataset to
    # save time consumed by map function
    if max_dataset_length is not None:
        max_dataset_length = min(max_dataset_length, len(dataset))
        indices = np.random.choice(
            len(dataset), max_dataset_length, replace=False)
        dataset = dataset.select(indices)

    # Extract the useful data for training from the original dataset.
    if dataset_map_fn is not None:
        dataset = map_dataset(dataset, dataset_map_fn, map_num_proc)

    # Add prompt template, such as <|System|>: xxx <|User|>: xxx <|Bot|>: xxx
    if template_map_fn is not None:
        dataset = add_template_to_dataset(dataset, template_map_fn,
                                          map_num_proc)

    for old, new in rename_maps:
        dataset = dataset.rename_column(old, new)

    # remove unused columns
    if pack_to_max_length and (not remove_unused_columns):
        print_log(
            'We have to remove unused columns if '
            '`pack_to_max_length` is set to True.',
            logger='current',
            level=logging.WARNING)
        remove_unused_columns = True

    if do_dataset_tokenization:
        dataset = tokenize_dataset(dataset, tokenizer, max_length,
                                   with_image_token, input_ids_with_output,
                                   remove_unused_columns, map_num_proc)
<<<<<<< HEAD
    else:
        assert {'input_ids', 'labels'}.issubset(dataset.column_names)
=======
>>>>>>> bd6fe4c1

    if input_ids_with_output:
        assert {'input_ids', 'labels'}.issubset(dataset.column_names)
        # remove data that does not have the valid labels.
        dataset = dataset.filter(
            lambda example: any(label >= 0 for label in example['labels']),
            num_proc=map_num_proc)

    # pack to max length
    if pack_to_max_length:
        dataset = pack_dataset(dataset, max_length, use_varlen_attn,
                               shuffle_before_pack, map_num_proc)

    # add 'length'
    dataset = dataset.map(get_lengths, num_proc=map_num_proc)
    setattr(dataset, 'length', dataset['length'])

    return dataset


def process_hf_dataset(dataset,
                       do_dataset_tokenization=True,
                       tokenizer=None,
                       max_length=None,
                       dataset_map_fn=None,
                       template_map_fn=None,
                       max_dataset_length=None,
                       split='train',
                       remove_unused_columns=False,
                       rename_maps=[],
                       shuffle_before_pack=True,
                       pack_to_max_length=True,
                       use_varlen_attn=False,
                       input_ids_with_output=True,
                       with_image_token=False,
                       map_num_proc=32):
    """Post-process the dataset loaded from the Hugging Face Hub, or a local
    dataset.

    Args:
        dataset: The dataset to be post-processed.
        do_dataset_tokenization: Whether the dataset need to be tokenized
            in this function. Default to True.
        tokenizer: The tokenizer processes some raw text as input and outputs
            an Encoding. If `do_dataset_tokenization` is True, this argument
            should not be None. Default to None.
        max_length: Max length of the sequence. If `do_dataset_tokenization`
            or `pack_to_max_length` is True, this argument should not be None.
            Default to None.
        dataset_map_fn: Map the original dataset format to the one defined
            by xTuner.
        template_map_fn: Add the prompt template to the dataset
        max_dataset_length: If the length of the dataset is too long, we can
            randomly extract `max_dataset_length` from it.
        split: Which split of the data to load.
            If `None`, will return a single concatenated dataset with all
            splits (typically `datasets.Split.TRAIN` and
            `datasets.Split.TEST`).
            If given, will return a single Dataset.
        remove_unused_columns: Whether to remove columns from the dataset
            that are not used during training.
        rename_maps: Rename the column name of the dataset.
        shuffle_before_pack: Whether to shuffle the dataset before
            packing them.
        pack_to_max_length: Whether to pack the dataset to the `max_length `.
            This usually improves gpu utilization and therefore reduces
            training time.
        use_varlen_attn: If use_varlen_attn is True, we calculate attention
            the actual length of the sequence rather than the actual length
            of the sequence
        input_ids_with_output: Whether to put the groundtruth output
            corresponding to the question into the dataset. Typically set
            it to True during training and False during testing.
        with_image_token: Whether to convert DEFAULT_IMAGE_TOKEN to
            IMAGE_TOKEN_INDEX. Typically set it to True during the training
            of VLM.
        map_num_proc: Max number of processes when mapping the dataset.
    """
    kwargs = dict(
        dataset=dataset,
        do_dataset_tokenization=do_dataset_tokenization,
        tokenizer=tokenizer,
        max_length=max_length,
        dataset_map_fn=dataset_map_fn,
        template_map_fn=template_map_fn,
        max_dataset_length=max_dataset_length,
        split=split,
        remove_unused_columns=remove_unused_columns,
        rename_maps=rename_maps,
        shuffle_before_pack=shuffle_before_pack,
        pack_to_max_length=pack_to_max_length,
        use_varlen_attn=use_varlen_attn,
        input_ids_with_output=input_ids_with_output,
        with_image_token=with_image_token,
        map_num_proc=map_num_proc)
    if not (dist.is_available() and dist.is_initialized()):
        return process(**kwargs)

    xtuner_dataset_timeout = timedelta(
        minutes=int(os.getenv('XTUNER_DATASET_TIMEOUT', default=30)))
    print_log(
        f'xtuner_dataset_timeout = {xtuner_dataset_timeout}', logger='current')
    # monitored barrier requires gloo process group to perform host-side sync.
    group_gloo = dist.new_group(backend='gloo', timeout=xtuner_dataset_timeout)

    if dist.get_rank() == 0:
        dataset = process(**kwargs)
        objects = [dataset]
    else:
        objects = [None]

    dist.monitored_barrier(group=group_gloo, timeout=xtuner_dataset_timeout)
    dist.broadcast_object_list(objects, src=0)
    return objects[0]<|MERGE_RESOLUTION|>--- conflicted
+++ resolved
@@ -199,11 +199,6 @@
         dataset = tokenize_dataset(dataset, tokenizer, max_length,
                                    with_image_token, input_ids_with_output,
                                    remove_unused_columns, map_num_proc)
-<<<<<<< HEAD
-    else:
-        assert {'input_ids', 'labels'}.issubset(dataset.column_names)
-=======
->>>>>>> bd6fe4c1
 
     if input_ids_with_output:
         assert {'input_ids', 'labels'}.issubset(dataset.column_names)
