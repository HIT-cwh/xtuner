--- conflicted
+++ resolved
@@ -56,15 +56,12 @@
     'DeepseekV2FlashAttention2': dispatch_dsv2_varlen_attn_forward,
     'CLIPAttention': dispatch_clip_attn_forward,
     'InternLM2RMSNorm': dispatch_rms_norm_forward,
-<<<<<<< HEAD
     'LlamaFlashAttention2': dispatch_llama_varlen_attn_forward,
     'LlamaRMSNorm': dispatch_rms_norm_forward,
     'Qwen2FlashAttention2': dispatch_qwen2_varlen_attn_forward,
     'Qwen2RMSNorm': dispatch_rms_norm_forward,
     'DeepseekV2FlashAttention2': dispatch_dsv2_varlen_attn_forward,
-=======
     'DeepseekV2RMSNorm': dispatch_rms_norm_forward,
->>>>>>> 326b5d51
 }
 
 
