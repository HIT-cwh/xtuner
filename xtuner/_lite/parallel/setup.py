import torch.distributed as dist
from mmengine.dist import infer_launcher, init_dist
from torch.distributed.device_mesh import init_device_mesh

from xtuner._lite import get_device

_SP_MESH = None
_DP_MESH = None
_SAME_DATA_MESH = None
_TP_MESH = None
_FSDP_MESH = None
_WORLD_MESH = None

_EP_MESH = None
_EXPERTS_FSDP_MESH = None

<<<<<<< HEAD

def setup_parallel(sp_size=1, tp_size=1, ep_size=1):
=======
>>>>>>> dada5007

def setup_parallel(sp_size=1, tp_size=1, ep_size=1):

    if not dist.is_initialized():
        dist_launcher = infer_launcher()
        init_dist(dist_launcher)
        
    device = get_device()

    world_size = dist.get_world_size()
    assert world_size % sp_size == 0
    assert world_size % sp_size % tp_size == 0
    assert tp_size <= 8

    dp_size = world_size // sp_size // tp_size
    data_mesh = init_device_mesh(
        device, (dp_size, sp_size, tp_size), mesh_dim_names=('dp', 'sp', 'tp'))

    same_data_mesh = init_device_mesh(
        device, (dp_size, sp_size * tp_size), mesh_dim_names=('dp', 'same_data'))

    model_mesh = init_device_mesh(
        device, (dp_size * sp_size, tp_size), mesh_dim_names=('fsdp', 'tp'))

    world_mesh = init_device_mesh(
        device, (world_size, ), mesh_dim_names=('world', ))

    global _DP_MESH, _DP_GROUP, _DP_WORLD_SIZE
    _DP_MESH = data_mesh['dp']
    _DP_GROUP = data_mesh['dp'].get_group()
    _DP_WORLD_SIZE = data_mesh['dp'].size()

    global _SP_MESH, _SP_GROUP, _SP_WORLD_SIZE
    _SP_MESH = data_mesh['sp']
    _SP_GROUP = data_mesh['sp'].get_group()
    _SP_WORLD_SIZE = data_mesh['sp'].size()

    global _TP_MESH, _TP_GROUP, _TP_WORLD_SIZE
    _TP_MESH = model_mesh['tp']
    _TP_GROUP = model_mesh['tp'].get_group()
    _TP_WORLD_SIZE = model_mesh['tp'].size()

    global _WORLD_MESH, _FSDP_MESH
    _WORLD_MESH = world_mesh['world']
    _FSDP_MESH = model_mesh['fsdp']

    global _SAME_DATA_MESH
    _SAME_DATA_MESH = same_data_mesh['same_data']

    assert world_size % ep_size == 0
    fsdp_size = world_size // ep_size

    # faster in multi nodes
    device_mesh = init_device_mesh(
        device, (fsdp_size, ep_size), mesh_dim_names=('fsdp', 'ep'))
    # slower in multi nodes
    # device_mesh = init_device_mesh('cuda', (ep_size, fsdp_size),
    #   mesh_dim_names=('ep', 'fsdp'))

    global _EP_MESH
    global _EXPERTS_FSDP_MESH
    _EP_MESH = device_mesh['ep']
    _EXPERTS_FSDP_MESH = device_mesh['fsdp']


def get_ep_mesh():
    return _EP_MESH


def get_experts_fsdp_mesh():
    return _EXPERTS_FSDP_MESH


def get_world_mesh():
    return _WORLD_MESH


def get_dp_mesh():
    return _DP_MESH


def get_fsdp_mesh():
    return _FSDP_MESH


def get_sp_mesh():
    return _SP_MESH


def get_tp_mesh():
    return _TP_MESH

def get_same_data_mesh():
    return _SAME_DATA_MESH<|MERGE_RESOLUTION|>--- conflicted
+++ resolved
@@ -14,11 +14,6 @@
 _EP_MESH = None
 _EXPERTS_FSDP_MESH = None
 
-<<<<<<< HEAD
-
-def setup_parallel(sp_size=1, tp_size=1, ep_size=1):
-=======
->>>>>>> dada5007
 
 def setup_parallel(sp_size=1, tp_size=1, ep_size=1):
 
