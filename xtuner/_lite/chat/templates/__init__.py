from .chat import ChatTemplate
from .hybrid import HybridChatTemplate

CHAT_TEMPLATE_MAP = {
    'internlm2':
    HybridChatTemplate(
        system='<|im_start|>system\n{system}<|im_end|>\n',
        user='<|im_start|>user\n{user}<|im_end|>\n<|im_start|>assistant\n',
        assistant='{assistant}<|im_end|>',
        stop_words=['<|im_end|>']),
<<<<<<< HEAD
    'llama3_chat':
    HybridChatTemplate(
        system=('<|start_header_id|>system<|end_header_id|>\n\n{system}'
                '<|eot_id|>'),
        user=('<|start_header_id|>user<|end_header_id|>\n\n{user}<|eot_id|>'
              '<|start_header_id|>assistant<|end_header_id|>\n\n'),
        assistant='{assistant}<|eot_id|>',
        sep='',
        stop_words=['<|eot_id|>']),
    'qwen':
    HybridChatTemplate(
        system='<|im_start|>system\n{system}<|im_end|>\n',
        user='<|im_start|>user\n{user}<|im_end|>\n<|im_start|>assistant\n',
        assistant='{assistant}<|im_end|>',
        stop_words=['<|im_end|>', '<|endoftext|>']),
=======
    'deepseek_v2':
    HybridChatTemplate(
        system='{system}\n\n',
        user='User: {user}\n\nAssistant: ',
        assistant='{assistant}<｜end▁of▁sentence｜>',
        stop_words=['<｜end▁of▁sentence｜>']),
>>>>>>> 326b5d51
}

__all__ = ['ChatTemplate', 'HybridChatTemplate']<|MERGE_RESOLUTION|>--- conflicted
+++ resolved
@@ -8,7 +8,6 @@
         user='<|im_start|>user\n{user}<|im_end|>\n<|im_start|>assistant\n',
         assistant='{assistant}<|im_end|>',
         stop_words=['<|im_end|>']),
-<<<<<<< HEAD
     'llama3_chat':
     HybridChatTemplate(
         system=('<|start_header_id|>system<|end_header_id|>\n\n{system}'
@@ -24,14 +23,12 @@
         user='<|im_start|>user\n{user}<|im_end|>\n<|im_start|>assistant\n',
         assistant='{assistant}<|im_end|>',
         stop_words=['<|im_end|>', '<|endoftext|>']),
-=======
     'deepseek_v2':
     HybridChatTemplate(
         system='{system}\n\n',
         user='User: {user}\n\nAssistant: ',
         assistant='{assistant}<｜end▁of▁sentence｜>',
         stop_words=['<｜end▁of▁sentence｜>']),
->>>>>>> 326b5d51
 }
 
 __all__ = ['ChatTemplate', 'HybridChatTemplate']