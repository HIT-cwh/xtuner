import bisect
import itertools
import os
import random

import torch
from datasets import Dataset, load_from_disk
from torch import distributed as dist
from torch.nn.utils.rnn import pad_sequence

from xtuner._lite import get_logger
from xtuner._lite.chat import ChatMessages
from xtuner._lite.parallel.sequence_parallel import (get_sp_world_size,
                                                     pad_for_sequence_parallel)
from xtuner.utils import DEFAULT_PAD_TOKEN_INDEX, IGNORE_INDEX
from .cache import CacheDataset
from .format import OPENAI_FORMAT_MAP

logger = get_logger()


def sort_and_return_indices(lst):
    return [i[0] for i in sorted(enumerate(lst), key=lambda x: x[1])]


class TextTokenizeFunction():

    def __init__(self, tokenizer, chat_template, raw_format='openai'):

        self.tokenizer = tokenizer
        self.chat_template = chat_template
        self.raw_format = raw_format

    def __call__(self, item):

        formatter = OPENAI_FORMAT_MAP[self.raw_format]
        msg = ChatMessages.from_dict(formatter(item))
        tokenized = msg.tokenize(self.tokenizer, self.chat_template)
        return tokenized


class TextTokenizedDataset(CacheDataset):

    def __init__(self, dataset, max_length):
        super().__init__()

        if isinstance(dataset, list):
            dataset = Dataset.from_list(dataset)

        self.dataset = dataset
        self.num_samples = len(dataset)
        self.total_tokens = sum(dataset['num_tokens'])
        self.max_length = max_length

        self._cached = False
        self._cached_dir = None

    @property
    def cached(self):
        return self._cached

    @property
    def cached_dir(self):
        return self._cached_dir

    def cache(self, cache_dir):
        dset_dir = os.path.join(cache_dir, 'dataset')

        if len(self.dataset.cache_files) == 0 and dist.is_available(
        ) and dist.get_rank() == 0:
            self.dataset.save_to_disk(dset_dir)

        self._cached_dir = cache_dir
        self.dataset = None
        self._cached = True

    def load_cache(self):
        assert self.cached
        dset_dir = os.path.join(self.cached_dir, 'dataset')
        self.dataset = load_from_disk(dset_dir)

    @classmethod
    def from_cache(cls, cache_dir, max_length):
        dataset = load_from_disk(os.path.join(cache_dir, 'dataset'))
        ret = cls(dataset, max_length)
        ret.cache(cache_dir)
        return ret

    def _free(self):
        self.dataset = None

    def __len__(self):
        return self.num_samples

    def __getitem__(self, item):
        """Returns a dict containing packed data in the given item.

        Args:
            item: An index to retrieve packed data.

        Returns:
            A dict including packed input_ids, labels, and cumulative_len.
        """

        if self.cached:
            self.load_cache()

        data = {
            'input_ids': self.dataset[item]['input_ids'],
            'labels': self.dataset[item]['labels'],
            'num_tokens': [self.dataset[item]['num_tokens']]
        }

        if self.cached:
            self._free()

        return data


class TextOnlineTokenizeDataset(torch.utils.data.Dataset):

    def __init__(self, dataset, tokenize_fn):
        super().__init__()

        self.dataset = dataset
        self.tokenize_fn = tokenize_fn

    def __len__(self):
        return len(self.dataset)

    def __getitem__(self, item):
        """Returns a dict containing packed data in the given item.

        Args:
            item: An index to retrieve packed data.

        Returns:
            A dict including packed input_ids, labels, and cumulative_len.
        """
        raw_data = self.dataset[item]
        tokenized_data = self.tokenize_fn(raw_data)

        data = {
            'input_ids': tokenized_data['input_ids'],
            'labels': tokenized_data['labels'],
            'num_tokens': [tokenized_data['num_tokens']]
        }

        return data


class SoftPackerForText(CacheDataset):

    def __init__(self, dataset, max_length=2048, pack_info=None):
        super().__init__()

        self.max_length = max_length

        if isinstance(dataset, list):
            self.dataset = Dataset.from_list(dataset)
        else:
            self.dataset = dataset

        if pack_info is None:
            pack_info = self.get_pack_info(self.dataset, max_length)
        self.pack_info = pack_info

        # The number of data items after packing
        self.num_packed_samples = len(self.pack_info)
        self.num_samples = len(self.dataset)
        self.total_tokens = sum(self.dataset['num_tokens'])

        self._cached = False
        self._cached_dir = None

    @property
    def max_length_per_pack(self):
        if self.cached:
            pack_info = load_from_disk(self._cached_pack_info)
        else:
            pack_info = self.pack_info
        return pack_info['max_length']

    @property
    def cached(self):
        return self._cached

    @property
    def cached_dir(self):
        return self._cached_dir

    def cache(self, cache_dir):
        dset_dir = os.path.join(cache_dir, 'dataset')
        pack_info_dir = os.path.join(cache_dir,
                                     f'pack-info-soft-{self.max_length}')

        if len(self.dataset.cache_files) == 0 and dist.is_available(
        ) and dist.get_rank() == 0:
            self.dataset.save_to_disk(dset_dir)
        if len(self.pack_info.cache_files) == 0 and dist.is_available(
        ) and dist.get_rank() == 0:
            self.pack_info.save_to_disk(pack_info_dir)

        self._cached = True
        self._cached_dir = cache_dir
        self._cached_dset = dset_dir
        self._cached_pack_info = pack_info_dir

        self._free()

    def load_cache(self):
        assert self._cached
        dset_dir = os.path.join(self.cached_dir, 'dataset')
        pack_info_dir = os.path.join(self.cached_dir,
                                     f'pack-info-soft-{self.max_length}')
        self.dataset = load_from_disk(dset_dir)
        self.pack_info = load_from_disk(pack_info_dir)

    def _free(self):
        self.dataset = None
        self.pack_info = None

    def __len__(self):
        return self.num_packed_samples

    def __getitem__(self, item):
        """Returns a dict containing packed data in the given item.

        Args:
            item: An index to retrieve packed data.

        Returns:
            A dict including packed input_ids, labels, and cumulative_len.
        """
        if self._cached:
            self.load_cache()

        dataset = self.dataset
        pack_info = self.pack_info

        packed_items = pack_info[item]['indices']
        assert len(packed_items) > 0

        input_ids = []
        labels = []
        num_tokens = []
        for i in packed_items:
            input_ids.extend(dataset[i]['input_ids'])
            labels.extend(dataset[i]['labels'])

            _num_tokens = dataset[i]['num_tokens']
            num_tokens.append(_num_tokens)

        if len(input_ids) < self.max_length:
            num_pad_tokens = self.max_length - len(input_ids)
            input_ids.extend([DEFAULT_PAD_TOKEN_INDEX] * num_pad_tokens)
            labels.extend([IGNORE_INDEX] * num_pad_tokens)
            num_tokens.append(num_pad_tokens)
        else:
            num_tokens.append(0)

        packed = {
            'input_ids': input_ids,
            'labels': labels,
            'num_tokens': num_tokens,
        }

        if len(input_ids) != len(labels):
            logger.error(f'[packed_items] {packed_items}')
            logger.error(f'[input_ids] {input_ids}')
            logger.error(f'[labels] {labels}')
            logger.error(f'[num_tokens] {num_tokens}')
            raise RuntimeError('The lengths of input_ids and labels must be '
                               f'equal, but  found {len(input_ids)} and '
                               f'{len(labels)}.')

        if self.cached:
            self._free()

        return packed

    @classmethod
    def get_pack_info(cls, dataset, max_length, seed=None):

        _ori_lens = dataset['num_tokens']
        inds = [i for i in range(len(dataset))]
        if seed is not None:
            random.seed(seed)
        random.shuffle(inds)

        item_buffer = []
        length_buffer = []
        max_length_one_pack = 0

        pack_infos = []
        for shfl_i in inds:
            if _ori_lens[shfl_i] + sum(length_buffer) <= max_length:
                item_buffer.append(shfl_i)
                length_buffer.append(_ori_lens[shfl_i])
                max_length_one_pack = max(max_length_one_pack,
                                          _ori_lens[shfl_i])
            else:
                if len(item_buffer) > 0:
                    info = {
                        'indices': item_buffer,
                        'max_length': max_length_one_pack
                    }
                    pack_infos.append(info)

                item_buffer = [shfl_i]
                length_buffer = [_ori_lens[shfl_i]]
                max_length_one_pack = _ori_lens[shfl_i]

        if len(item_buffer) > 0:
            info = {'indices': item_buffer, 'max_length': max_length_one_pack}
            pack_infos.append(info)

        pack_infos = Dataset.from_list(pack_infos)

        return pack_infos

    @classmethod
<<<<<<< HEAD
    def get_pack_infos(cls, datasets, max_length, seed=None):
=======
    def from_cache(cls, cache_dir, max_length):

        dataset = load_from_disk(os.path.join(cache_dir, 'dataset'))
>>>>>>> 03431b9e

        pack_info_dir = os.path.join(cache_dir, f'pack-info-soft-{max_length}')
        if os.path.exists(pack_info_dir):
            pack_info = load_from_disk(pack_info_dir)
        else:
            pack_info = cls.get_pack_info(dataset, max_length)

        ret = cls(dataset, max_length, pack_info)
        ret.cache(cache_dir)

<<<<<<< HEAD
        pack_infos = []
        start = rank * avg_num
        end = min((rank + 1) * avg_num, num_dsets)
        desc = f'[Rank {rank}] Soft Packing'
        for ind in tqdm(range(start, end), desc=desc):
            pack_infos.append(
                cls.get_pack_info(datasets[ind], max_length, seed))

        if dist.is_available() and world_size > 1:
            dist.barrier()
            buffers = [None] * world_size
            dist.all_gather_object(buffers, pack_infos)
            world_pack_infos = []
            for infos_per_rank in buffers:
                world_pack_infos.extend(infos_per_rank)

            assert len(world_pack_infos) == num_dsets
        else:
            world_pack_infos = pack_infos
        return world_pack_infos
=======
        return ret
>>>>>>> 03431b9e


class HardPackerForText(SoftPackerForText):
    """The new dataset obtained by concatenating multiple raw data.

    Args:
        dataset (datasets.Dataset): The tokenized dataset.
        max_length (int): The length of each data after concatenation.
        use_varlen_attn (bool): Determines whether to calculate attention
            based on the seq_len dimension or the actual length of the
            sequence.

    Note:
        The original dataset's type must be `datasets.Dataset`, others will be
        very slow.

    Note:
        The data in the original dataset must have the `num_tokens` key,
        recording the number of tokens for each piece of data.
    """

    def __init__(self, dataset, max_length=2048, pack_info=None):
        super().__init__(dataset, max_length, pack_info)

        self.num_packed_samples = self.total_tokens // max_length

    @classmethod
    def _cal_max_length(cls, begin, end, shfl_item_rngs_left,
                        shfl_item_rngs_right):
        left = bisect.bisect(shfl_item_rngs_right, begin)
        right = bisect.bisect(shfl_item_rngs_left, end)
        max_length = 0
        for i in range(left, right):
            item_begin = shfl_item_rngs_left[i]
            item_end = shfl_item_rngs_right[i]
            inner_l = max(begin, item_begin) - item_begin
            inner_r = min(end, item_end) - item_begin
            trunc_size = inner_r - inner_l
            max_length = max(max_length, trunc_size)
        return max_length

    @classmethod
    def get_pack_info(cls, dataset, max_length, seed=None):

        _ori_lens = dataset['num_tokens']

        # The number of data items after packing
        num_packed_samples = sum(_ori_lens) // max_length

        # Shuffle the order of the original dataset
        # The packing will proceed according to the order after shuffle.
        # Assume the following conditions hold:
        #   (1) shfl_inds = [3, 1, 2, 0]
        #   (2) self._ori_lens[3] + self._ori_lens[1] = max_length
        #   (3) self._ori_lens[2] + self._ori_lens[0] = max_length
        # Ultimately, dataset[3] and dataset[1] will be combined into a new
        # data, and dataset[2] and dataset[0] will be combined into a new data.
        inds = [i for i in range(len(dataset))]
        if seed is not None:
            random.seed(seed)
        random.shuffle(inds)
        shfl_inds = inds

        # shuffled cumulative lengths
        shfl_lens = [_ori_lens[i] for i in shfl_inds]
        shfl_acc_lens = list(itertools.accumulate(shfl_lens))

        shfl_item_rngs_left = [0] + shfl_acc_lens[:-1]
        shfl_item_rngs_right = shfl_acc_lens

        max_length_per_pack = []
        for i in range(num_packed_samples):
            begin = i * max_length
            end = (i + 1) * max_length
            max_length_per_pack.append(
                cls._cal_max_length(begin, end, shfl_item_rngs_left,
                                    shfl_item_rngs_right))

        return {
            'ranges_left': shfl_item_rngs_left,
            'ranges_right': shfl_item_rngs_right,
            'num_packed_samples': num_packed_samples,
            'indices': shfl_inds,
            'max_length_per_pack': max_length_per_pack
        }

<<<<<<< HEAD
    @classmethod
    def get_pack_infos(cls, datasets, max_length, seed=None):

        if dist.is_available():
            world_size = dist.get_world_size()
            rank = dist.get_rank()
        else:
            world_size = 1
            rank = 0

        num_dsets = len(datasets)
        avg_num = math.ceil(num_dsets / world_size)

        pack_infos = []
        start = rank * avg_num
        end = min((rank + 1) * avg_num, num_dsets)
        desc = f'[Rank {rank}] Hard Packing'
        for ind in tqdm(range(start, end), desc=desc):
            pack_infos.append(
                cls.get_pack_info(datasets[ind], max_length, seed))

        if dist.is_available() and world_size > 1:
            dist.barrier()
            buffers = [None] * world_size
            dist.all_gather_object(buffers, pack_infos)
            world_pack_infos = []
            for infos_per_rank in buffers:
                world_pack_infos.extend(infos_per_rank)

            assert len(world_pack_infos) == num_dsets
        else:
            world_pack_infos = pack_infos
        return world_pack_infos

=======
>>>>>>> 03431b9e
    def _pack_ids_and_labels_in_range(self, begin: int, end: int):
        """Packs ids and labels in a given range using bisection method.

        Args:
            begin: Index indicating the beginning of the range.
            end: Index indicating the end of the range.

        Returns:
            A tuple containing packed ids, labels, and cumulative lengths.
        """

        # Use binary search to find dataset positions that fall within begin
        # and end range
        left = bisect.bisect(self._shfl_item_rngs_right, begin)
        right = bisect.bisect(self._shfl_item_rngs_left, end)

        trunc_input_ids = []
        trunc_labels = []
        trunc_sizes = []

        for i in range(left, right):

            # Determine the real range we will cut in current original item
            item_begin = self._shfl_item_rngs_left[i]
            item_end = self._shfl_item_rngs_right[i]

            # Calculate exact positions within current dataset item
            inner_l = max(begin, item_begin) - item_begin
            inner_r = min(end, item_end) - item_begin

            # Get original data and labels
            ori_idx = self.shfl_inds[i]
            ori_input_ids = self.dataset[ori_idx]['input_ids']
            ori_labels = self.dataset[ori_idx]['labels']

            # Add original data and labels from calculated positions
            # to trunc_ids and trunc_labels
            trunc_input_ids.extend(ori_input_ids[inner_l:inner_r])
            trunc_labels.extend(ori_labels[inner_l:inner_r])
            trunc_sizes.append(inner_r - inner_l)

        # return populated lists of truncated ids, labels and their cumulative
        # lengths
        return trunc_input_ids, trunc_labels, trunc_sizes

    def __len__(self):
        return self._num_packed_samples

    def __getitem__(self, item):
        """Returns a dict containing packed data in the given item.

        Args:
            item: An index to retrieve packed data.

        Returns:
            A dict including packed input_ids, labels, and cumulative_len.
        """
        # The cumulative length from the start position of this data
        begin = item * self.max_length
        # The cumulative length from the end position of this data
        end = (item + 1) * self.max_length

        # Extract data within the range from the shuffled original dataset.
        _res = self._pack_ids_and_labels_in_range(begin, end)
        packed_input_ids, packed_labels, num_tokens = _res
        assert self.max_length == len(packed_input_ids) == len(packed_labels)

        packed = {
            'input_ids': packed_input_ids,
            'labels': packed_labels,
            'num_tokens': num_tokens,
        }

        return packed


class TextCollator():

    def __init__(self, pack_batch=False):
        self.pack_batch = pack_batch

    def __call__(self, instances):

        pad_index = DEFAULT_PAD_TOKEN_INDEX

        input_ids = []
        labels = []
        num_tokens = []

        for data in instances:
            input_ids.append(torch.LongTensor(data['input_ids']))
            labels.append(torch.LongTensor(data['labels']))
            num_tokens.extend(data['num_tokens'])

        attention_mask = [torch.ones_like(ids) for ids in input_ids]
        num_tokens = torch.IntTensor(num_tokens)

        if len(instances) > 1 and self.pack_batch:

            input_ids = torch.cat(input_ids, dim=0).unsqueeze(0)
            labels = torch.cat(labels, dim=0).unsqueeze(0)
            attention_mask = torch.cat(attention_mask, dim=0).unsqueeze(0)

        elif len(instances) > 1 and not self.pack_batch:

            input_ids = pad_sequence(
                input_ids, batch_first=True, padding_value=pad_index)
            labels = pad_sequence(
                labels, batch_first=True, padding_value=IGNORE_INDEX)
            attention_mask = pad_sequence(
                attention_mask, batch_first=True, padding_value=0)
        else:
            input_ids = torch.stack(input_ids)
            labels = torch.stack(labels)
            attention_mask = torch.stack(attention_mask)

        if get_sp_world_size() > 1:
            ori_seq_len = input_ids.shape[1]
            input_ids = pad_for_sequence_parallel(input_ids, pad_index)
            labels = pad_for_sequence_parallel(labels, IGNORE_INDEX)
            attention_mask = pad_for_sequence_parallel(attention_mask, 0)
            pad_seq_len = input_ids.shape[1] - ori_seq_len
            if pad_seq_len > 0:
                pad_num_token = torch.tensor([pad_seq_len]).int()
                num_tokens = torch.cat([num_tokens, pad_num_token])

        if input_ids.shape != labels.shape:
            logger.error(f'[instances] {instances}')
            logger.error(f'[num_tokens] {num_tokens}')
            logger.error(f'[input_ids] {input_ids}')
            logger.error(f'[labels] {labels}')
            raise RuntimeError('The shape of input_ids and labels must be '
                               f'equal, but  found {input_ids.shape} and '
                               f'{labels.shape}.')
        # TODO support sp
        data_dict = {
            'input_ids': input_ids,
            'labels': labels,
            'num_tokens': num_tokens,
            'attention_mask': attention_mask.bool()
        }

        return data_dict<|MERGE_RESOLUTION|>--- conflicted
+++ resolved
@@ -151,7 +151,7 @@
 
 class SoftPackerForText(CacheDataset):
 
-    def __init__(self, dataset, max_length=2048, pack_info=None):
+    def __init__(self, dataset, max_length=2048, pack_info=None, seed=None):
         super().__init__()
 
         self.max_length = max_length
@@ -162,7 +162,7 @@
             self.dataset = dataset
 
         if pack_info is None:
-            pack_info = self.get_pack_info(self.dataset, max_length)
+            pack_info = self.get_pack_info(self.dataset, max_length, seed)
         self.pack_info = pack_info
 
         # The number of data items after packing
@@ -320,47 +320,20 @@
         return pack_infos
 
     @classmethod
-<<<<<<< HEAD
-    def get_pack_infos(cls, datasets, max_length, seed=None):
-=======
-    def from_cache(cls, cache_dir, max_length):
+    def from_cache(cls, cache_dir, max_length, seed=None):
 
         dataset = load_from_disk(os.path.join(cache_dir, 'dataset'))
->>>>>>> 03431b9e
 
         pack_info_dir = os.path.join(cache_dir, f'pack-info-soft-{max_length}')
         if os.path.exists(pack_info_dir):
             pack_info = load_from_disk(pack_info_dir)
         else:
-            pack_info = cls.get_pack_info(dataset, max_length)
+            pack_info = cls.get_pack_info(dataset, max_length, seed)
 
         ret = cls(dataset, max_length, pack_info)
         ret.cache(cache_dir)
 
-<<<<<<< HEAD
-        pack_infos = []
-        start = rank * avg_num
-        end = min((rank + 1) * avg_num, num_dsets)
-        desc = f'[Rank {rank}] Soft Packing'
-        for ind in tqdm(range(start, end), desc=desc):
-            pack_infos.append(
-                cls.get_pack_info(datasets[ind], max_length, seed))
-
-        if dist.is_available() and world_size > 1:
-            dist.barrier()
-            buffers = [None] * world_size
-            dist.all_gather_object(buffers, pack_infos)
-            world_pack_infos = []
-            for infos_per_rank in buffers:
-                world_pack_infos.extend(infos_per_rank)
-
-            assert len(world_pack_infos) == num_dsets
-        else:
-            world_pack_infos = pack_infos
-        return world_pack_infos
-=======
         return ret
->>>>>>> 03431b9e
 
 
 class HardPackerForText(SoftPackerForText):
@@ -447,43 +420,6 @@
             'max_length_per_pack': max_length_per_pack
         }
 
-<<<<<<< HEAD
-    @classmethod
-    def get_pack_infos(cls, datasets, max_length, seed=None):
-
-        if dist.is_available():
-            world_size = dist.get_world_size()
-            rank = dist.get_rank()
-        else:
-            world_size = 1
-            rank = 0
-
-        num_dsets = len(datasets)
-        avg_num = math.ceil(num_dsets / world_size)
-
-        pack_infos = []
-        start = rank * avg_num
-        end = min((rank + 1) * avg_num, num_dsets)
-        desc = f'[Rank {rank}] Hard Packing'
-        for ind in tqdm(range(start, end), desc=desc):
-            pack_infos.append(
-                cls.get_pack_info(datasets[ind], max_length, seed))
-
-        if dist.is_available() and world_size > 1:
-            dist.barrier()
-            buffers = [None] * world_size
-            dist.all_gather_object(buffers, pack_infos)
-            world_pack_infos = []
-            for infos_per_rank in buffers:
-                world_pack_infos.extend(infos_per_rank)
-
-            assert len(world_pack_infos) == num_dsets
-        else:
-            world_pack_infos = pack_infos
-        return world_pack_infos
-
-=======
->>>>>>> 03431b9e
     def _pack_ids_and_labels_in_range(self, begin: int, end: int):
         """Packs ids and labels in a given range using bisection method.
 
